--- conflicted
+++ resolved
@@ -232,11 +232,7 @@
             "size": 1,
             "level": 1,
             "spells": [],
-<<<<<<< HEAD
-            "abilities": ["Lucky Strike"]
-=======
-            "abilities": ["Luck Aura"]
->>>>>>> 3e058fbd
+            "abilities": ["Lucky Strike", "Luck Aura"]
         },
         "White Tiger": {
             "name": "White Tiger",
