/*
 * -----------------------------------------------------------------------------
 * This file is part of the browser implementation of the Heroes of Crypto game client.
 *
 * Heroes of Crypto and Heroes of Crypto AI are registered trademarks.
 *
 * This source code is licensed under the MIT license found in the
 * LICENSE file in the root directory of this source tree.
 * -----------------------------------------------------------------------------
 */

import { b2Body, b2BodyType, b2EdgeShape, b2Fixture, b2Vec2, XY } from "@box2d/core";
import {
    AttackType,
    FactionType,
    Grid,
    GridConstants,
    GridMath,
    GridSettings,
    HoCLib,
    HoCMath,
    TeamType,
    IAuraOnMap,
    UnitProperties,
} from "@heroesofcrypto/common";
import { Fight } from "@heroesofcrypto/common/src/generated/protobuf/v1/fight_pb";
import { StringList } from "@heroesofcrypto/common/src/generated/protobuf/v1/types_pb";
import axios from "axios";
import { v4 as uuidv4 } from "uuid";

import { getAbilitiesWithPosisionCoefficient } from "../abilities/abilities";
import { AbilitiesFactory } from "../abilities/abilities_factory";
import { nextStandingTargets } from "../abilities/fire_breath_ability";
import { allEnemiesAroundLargeUnit } from "../abilities/lightning_spin_ability";
import { AIActionType, findTarget } from "../ai/ai";
import { Drawer } from "../draw/drawer";
import { EffectsFactory } from "../effects/effects_factory";
import { AttackHandler, IAttackObstacle } from "../handlers/attack_handler";
import { MoveHandler } from "../handlers/move_handler";
import { Button } from "../menu/button";
import { ObstacleGenerator } from "../obstacles/obstacle_generator";
import { IWeightedRoute, PathHelper } from "../path/path_helper";
import { PlacementType, SquarePlacement } from "../placement/square_placement";
import { Settings } from "../settings";
import { canBeCasted, canBeMassCasted, canBeSummoned, Spell, SpellTargetType } from "../spells/spells";
import { SpellsFactory } from "../spells/spells_factory";
import { FightStateManager } from "../state/fight_state_manager";
import { IVisibleUnit } from "../state/state";
import {
    FIGHT_BUTTONS_LEFT_POSITION_X,
    FIGHT_BUTTONS_RIGHT_POSITION_X,
    GRID_SIZE,
    HALF_STEP,
    MAX_X,
    MAX_Y,
    MIN_X,
    MIN_Y,
    MORALE_CHANGE_FOR_SHIELD_OR_CLOCK,
    MORALE_CHANGE_FOR_SKIP,
    MOVEMENT_DELTA,
    NO_VELOCITY,
    NUMBER_OF_LAPS_TILL_NARROWING_BLOCK,
    NUMBER_OF_LAPS_TILL_NARROWING_NORMAL,
    NUMBER_OF_LAPS_TILL_STOP_NARROWING,
    STEP,
    UNIT_SIZE_DELTA,
} from "../statics";
import { IAttackTargets, Unit } from "../units/units";
import { UnitsFactory } from "../units/units_factory";
import { UnitsHolder } from "../units/units_holder";
import { g_camera } from "../utils/camera";
import { DefaultShader } from "../utils/gl/defaultShader";
import { PreloadedTextures } from "../utils/gl/preload";
import { Sprite } from "../utils/gl/Sprite";
import { GLScene } from "./gl_scene";
import { registerScene, SceneContext } from "./scene";
import { SceneSettings } from "./scene_settings";
<<<<<<< HEAD
import { IVisibleUnit } from "../state/state";
import { allUnitsInShotArea } from "../abilities/large_caliber_ability";

const COLOR_ORANGE = new b2Color(0.909803921568627, 0.282352941176471, 0.203921568627451);
const COLOR_YELLOW = new b2Color(1, 0.952941176470588, 0.427450980392157);
const COLOR_GREY = new b2Color(0.5, 0.5, 0.5);
const COLOR_LIGHT_GREY = new b2Color(0.847058823529412, 0.847058823529412, 0.847058823529412);
const COLOR_LIGHT_ORANGE = new b2Color(0.968627450980392, 0.745098039215686, 0.427450980392157);
const COLOR_LIGHT_YELLOW = new b2Color(1, 1, 0.749019607843137);
=======
>>>>>>> 3e058fbd

class Sandbox extends GLScene {
    private ground: b2Body;

    private placementsCleanedUp = false;

    private currentActiveUnit?: Unit;

    private currentActiveUnitSwitchedAttackAuto = false;

    private currentActivePath?: XY[];

    private currentActivePathHashes: Set<number> = new Set();

    private currentActiveKnownPaths?: Map<number, IWeightedRoute[]>;

    private currentActiveSpell?: Spell;

    private hoverActivePath?: XY[];

    private hoverActiveShotRange?: HoCMath.IXYDistance;

    private hoverRangeAttackLine?: b2Fixture;

    private hoverRangeAttackDivisor = 1;

    private hoverRangeAttackPosition?: XY;

    private hoverRangeAttackObstacle?: IAttackObstacle;

    private hoverActiveAuraRanges: IAuraOnMap[] = [];

    private hoverAttackUnits?: Unit[];

    private hoverUnit?: Unit;

    private hoverAttackFrom?: XY;

    private hoverAttackIsSmallSize?: boolean;

    private hoverSelectedCells?: XY[];

    private hoverSelectedCellsSwitchToRed = false;

    private hoveredSpell?: Spell;

    private rangeResponseUnit?: Unit;

    private rangeResponseAttackDivisor = 1;

    private canAttackByMeleeTargets?: IAttackTargets;

    private cellToUnitPreRound?: Map<string, Unit>;

    private unitIdToCellsPreRound?: Map<string, XY[]>;

    private switchToSelectedAttackType?: AttackType;

    private gridMatrix: number[][];

    private readonly allowedPlacementCellHashes: Set<number>;

    private readonly obstacleGenerator: ObstacleGenerator;

    private readonly upperPlacement: SquarePlacement;

    private readonly lowerPlacement: SquarePlacement;

    private readonly unitsFactory: UnitsFactory;

    private readonly unitsHolder: UnitsHolder;

    private readonly grid: Grid;

    private readonly pathHelper: PathHelper;

    private readonly attackHandler: AttackHandler;

    private readonly moveHandler: MoveHandler;

    private readonly textures: PreloadedTextures;

    private readonly digitNormalTextures: Map<number, WebGLTexture>;

    private readonly digitDamageTextures: Map<number, WebGLTexture>;

    private readonly drawer: Drawer;

    private readonly visibleStateUpdate: () => void;

    private readonly sendFightState: () => Promise<void>;

    public readonly gl: WebGLRenderingContext;

    public readonly shader: DefaultShader;

    public readonly background: Sprite;

    public readonly spellBookOverlay: Sprite;

    public readonly spellBookWhiteSprite: Sprite;

    public readonly spellBookBlackSprite: Sprite;

    public readonly spellBookButton: Button;

    public readonly selectedAttackTypeButton: Button;

    public readonly hourGlassButton: Button;

    public readonly shieldButton: Button;

    public readonly nextButton: Button;

    public readonly aiButton: Button;

    public readonly lifeButton: Button;

    public readonly natureButton: Button;

    public readonly orderButton: Button;

    public readonly mightButton: Button;

    public readonly chaosButton: Button;

    public readonly deathButton: Button;

    public constructor({ gl, shader, textures }: SceneContext) {
        super(
            gl,
            new SceneSettings(
                new GridSettings(GRID_SIZE, MAX_Y, MIN_Y, MAX_X, MIN_X, MOVEMENT_DELTA, UNIT_SIZE_DELTA),
                false,
            ),
        );
        this.gl = gl;
        this.shader = shader;
        this.textures = textures;
        this.pathHelper = new PathHelper(this.sc_sceneSettings.getGridSettings());

        this.digitNormalTextures = new Map([
            [0, textures.zero_white.texture],
            [1, textures.one_white.texture],
            [2, textures.two_white.texture],
            [3, textures.three_white.texture],
            [4, textures.four_white.texture],
            [5, textures.five_white.texture],
            [6, textures.six_white.texture],
            [7, textures.seven_white.texture],
            [8, textures.eight_white.texture],
            [9, textures.nine_white.texture],
            [-1, textures.damage.texture],
        ]);

        this.digitDamageTextures = new Map([
            [0, textures.zero_damage.texture],
            [1, textures.one_damage.texture],
            [2, textures.two_damage.texture],
            [3, textures.three_damage.texture],
            [4, textures.four_damage.texture],
            [5, textures.five_damage.texture],
            [6, textures.six_damage.texture],
            [7, textures.seven_damage.texture],
            [8, textures.eight_damage.texture],
            [9, textures.nine_damage.texture],
            [-1, textures.m_damage.texture],
        ]);

        this.unitsFactory = new UnitsFactory(
            this.sc_world,
            this.gl,
            this.shader,
            this.digitNormalTextures,
            this.digitDamageTextures,
            this.sc_sceneSettings.getGridSettings(),
            textures,
            new SpellsFactory(this.gl, this.shader, this.digitNormalTextures, textures),
            new AbilitiesFactory(new EffectsFactory()),
        );
        this.unitsHolder = new UnitsHolder(this.sc_world, this.sc_sceneSettings.getGridSettings(), this.unitsFactory);

        this.ground = this.sc_world.CreateBody();
        this.grid = new Grid(GRID_SIZE, NUMBER_OF_LAPS_TILL_NARROWING_BLOCK, NUMBER_OF_LAPS_TILL_NARROWING_NORMAL);
        this.refreshVisibleStateIfNeeded();
        this.gridMatrix = this.grid.getMatrix();
        this.obstacleGenerator = new ObstacleGenerator(this.sc_world, textures);
        this.drawer = new Drawer(
            this.sc_sceneSettings.getGridSettings(),
            this.sc_world,
            this.gl,
            this.shader,
            this.textures,
            this.grid.getGridType(),
            this.obstacleGenerator,
        );

        this.lowerPlacement = new SquarePlacement(this.sc_sceneSettings.getGridSettings(), PlacementType.LOWER, 5);
        this.upperPlacement = new SquarePlacement(this.sc_sceneSettings.getGridSettings(), PlacementType.UPPER, 5);

        this.allowedPlacementCellHashes = new Set([
            ...this.lowerPlacement.possibleCellHashes(),
            ...this.upperPlacement.possibleCellHashes(),
        ]);

        this.background = new Sprite(gl, shader, this.textures.background_dark.texture);
        this.spellBookOverlay = new Sprite(gl, shader, this.textures.book_1024.texture);
        this.spellBookWhiteSprite = new Sprite(gl, shader, this.textures.spellbook_white_128.texture);
        this.spellBookBlackSprite = new Sprite(gl, shader, this.textures.spellbook_black_128.texture);

        const fightButtonsPositionX = this.sc_renderControlsRightSide
            ? FIGHT_BUTTONS_RIGHT_POSITION_X
            : FIGHT_BUTTONS_LEFT_POSITION_X;

        this.spellBookButton = new Button(
            this.sc_sceneSettings.getGridSettings(),
            this.spellBookWhiteSprite,
            new b2Vec2(fightButtonsPositionX, 1344),
            this.spellBookBlackSprite,
        );
        this.selectedAttackTypeButton = new Button(
            this.sc_sceneSettings.getGridSettings(),
            new Sprite(gl, shader, this.textures.melee_white_128.texture),
            new b2Vec2(fightButtonsPositionX, 1216),
            new Sprite(gl, shader, this.textures.melee_black_128.texture),
        );
        this.hourGlassButton = new Button(
            this.sc_sceneSettings.getGridSettings(),
            new Sprite(gl, shader, this.textures.hourglass_white_128.texture),
            new b2Vec2(fightButtonsPositionX, 1088),
            new Sprite(gl, shader, this.textures.hourglass_black_128.texture),
        );
        this.shieldButton = new Button(
            this.sc_sceneSettings.getGridSettings(),
            new Sprite(gl, shader, this.textures.shield_white_128.texture),
            new b2Vec2(fightButtonsPositionX, 960),
            new Sprite(gl, shader, this.textures.shield_black_128.texture),
        );
        this.nextButton = new Button(
            this.sc_sceneSettings.getGridSettings(),
            new Sprite(gl, shader, this.textures.next_white_128.texture),
            new b2Vec2(fightButtonsPositionX, 832),
            new Sprite(gl, shader, this.textures.next_black_128.texture),
        );
        this.aiButton = new Button(
            this.sc_sceneSettings.getGridSettings(),
            new Sprite(gl, shader, this.textures.ai_white_128.texture),
            new b2Vec2(fightButtonsPositionX, 704),
            new Sprite(gl, shader, this.textures.ai_black_128.texture),
            new Sprite(gl, shader, this.textures.ai_active_128.texture),
        );
        this.lifeButton = new Button(
            this.sc_sceneSettings.getGridSettings(),
            new Sprite(gl, shader, this.textures.life_128.texture),
            new b2Vec2(-1088, 64),
        );
        this.natureButton = new Button(
            this.sc_sceneSettings.getGridSettings(),
            new Sprite(gl, shader, this.textures.nature_128.texture),
            new b2Vec2(-1216, 64),
        );
        this.orderButton = new Button(
            this.sc_sceneSettings.getGridSettings(),
            new Sprite(gl, shader, this.textures.order_128.texture),
            new b2Vec2(-1344, 64),
        );
        this.mightButton = new Button(
            this.sc_sceneSettings.getGridSettings(),
            new Sprite(gl, shader, this.textures.might_128.texture),
            new b2Vec2(-1088, 192),
        );
        this.chaosButton = new Button(
            this.sc_sceneSettings.getGridSettings(),
            new Sprite(gl, shader, this.textures.chaos_128.texture),
            new b2Vec2(-1216, 192),
        );
        this.deathButton = new Button(
            this.sc_sceneSettings.getGridSettings(),
            new Sprite(gl, shader, this.textures.death_locked_128.texture),
            new b2Vec2(-1344, 192),
        );

        switch (HoCLib.getRandomInt(0, 4)) {
            case 0:
                this.lifeButton.setIsSelected(true);
                this.sc_selectedFactionName = FactionType.LIFE;
                this.sc_factionNameUpdateNeeded = true;
                break;
            case 1:
                this.natureButton.setIsSelected(true);
                this.sc_selectedFactionName = FactionType.NATURE;
                this.sc_factionNameUpdateNeeded = true;
                break;
            // case 4:
            //     this.deathButton.setIsSelected(true);
            //     this.m_selectedRaceName = FactionType.DEATH;
            //     this.m_race_name_update_needed = true;
            //     break;
            case 2:
                this.mightButton.setIsSelected(true);
                this.sc_selectedFactionName = FactionType.MIGHT;
                this.sc_factionNameUpdateNeeded = true;
                break;
            case 3:
                this.chaosButton.setIsSelected(true);
                this.sc_selectedFactionName = FactionType.CHAOS;
                this.sc_factionNameUpdateNeeded = true;
                break;
            // case 5:
            //     this.orderButton.setIsSelected(true);
            //     this.m_selectedRaceName = "Order";
            //     this.m_race_name_update_needed = true;
            //     break;
            default:
                this.deselectRaceButtons();
        }

        this.spawnUnits();
        this.attackHandler = new AttackHandler(
            this.sc_world,
            this.sc_sceneSettings.getGridSettings(),
            this.sc_sceneLog,
        );
        this.moveHandler = new MoveHandler(this.sc_sceneSettings.getGridSettings(), this.grid, this.unitsHolder);

        // update remaining time every half a second
        this.visibleStateUpdate = () => {
            this.refreshVisibleStateIfNeeded();
            if (this.sc_visibleState) {
                const fightState = FightStateManager.getInstance().getFightState();
                this.sc_visibleState.secondsMax = (fightState.currentTurnEnd - fightState.currentTurnStart) / 1000;
                const remaining = (fightState.currentTurnEnd - HoCLib.getTimeMillis()) / 1000;
                this.sc_visibleState.secondsRemaining = remaining > 0 ? remaining : 0;
                this.sc_visibleStateUpdateNeeded = true;
            }
        };

        this.sendFightState = async () => {
            this.refreshVisibleStateIfNeeded();
            if (this.sc_visibleState) {
                const fightState = FightStateManager.getInstance().getFightState();

                const fight = new Fight();
                fight.setId(HoCLib.uuidToUint8Array(fightState.id));
                fight.setCurrentLap(fightState.currentLap);
                fight.setFirstTurnMade(fightState.firstTurnMade);
                fight.setFightFinished(fightState.fightFinished);
                fight.setPreviousTurnTeam(fightState.previousTurnTeam);
                fight.setHighestSpeedThisTurn(fightState.highestSpeedThisTurn);
                fight.setAlreadyMadeTurnList(Array.from(fightState.alreadyMadeTurn));
                const alreadyMadeTurnByUpperTeam = fightState.alreadyMadeTurnByTeam.get(TeamType.UPPER);
                const alreadyMadeTurnByLowerTeam = fightState.alreadyMadeTurnByTeam.get(TeamType.LOWER);
                const alreadyMadeTurnByUpperTeamList = new StringList();
                const alreadyMadeTurnByLowerTeamList = new StringList();
                if (alreadyMadeTurnByUpperTeam?.size) {
                    alreadyMadeTurnByUpperTeamList.setValuesList(Array.from(alreadyMadeTurnByUpperTeam));
                }
                if (alreadyMadeTurnByLowerTeam?.size) {
                    alreadyMadeTurnByLowerTeamList.setValuesList(Array.from(alreadyMadeTurnByLowerTeam));
                }
                const alreadyMadeTurnByTeamMap = fight.getAlreadyMadeTurnByTeamMap();
                alreadyMadeTurnByTeamMap.set(TeamType.UPPER, alreadyMadeTurnByUpperTeamList);
                alreadyMadeTurnByTeamMap.set(TeamType.LOWER, alreadyMadeTurnByLowerTeamList);
                fight.setAlreadyHourGlassList(Array.from(fightState.alreadyHourGlass));
                fight.setAlreadyRepliedAttackList(Array.from(fightState.alreadyRepliedAttack));
                const upperTeamUnitsAlive = fightState.teamUnitsAlive.get(TeamType.UPPER) ?? 0;
                const lowerTeamUnitsAlive = fightState.teamUnitsAlive.get(TeamType.LOWER) ?? 0;
                const teamUnitsAliveMap = fight.getTeamUnitsAliveMap();
                teamUnitsAliveMap.set(TeamType.UPPER, upperTeamUnitsAlive);
                teamUnitsAliveMap.set(TeamType.LOWER, lowerTeamUnitsAlive);
                fight.setHourGlassQueueList(fightState.hourGlassQueue);
                fight.setMoralePlusQueueList(fightState.moralePlusQueue);
                fight.setMoraleMinusQueueList(fightState.moraleMinusQueue);
                fight.setCurrentTurnStart(Math.round(fightState.currentTurnStart));
                fight.setCurrentTurnEnd(Math.round(fightState.currentTurnEnd));
                const currentLapTotalTimePerTeam = fight.getCurrentLapTotalTimePerTeamMap();
                const upperCurrentLapTotalTime = fightState.currentLapTotalTimePerTeam.get(TeamType.UPPER) ?? 0;
                const lowerCurrentLapTotalTime = fightState.currentLapTotalTimePerTeam.get(TeamType.LOWER) ?? 0;
                currentLapTotalTimePerTeam.set(TeamType.UPPER, upperCurrentLapTotalTime);
                currentLapTotalTimePerTeam.set(TeamType.LOWER, lowerCurrentLapTotalTime);
                fight.setUpNextList(fightState.upNext);
                fight.setStepsMoraleMultiplier(fightState.stepsMoraleMultiplier);
                const hasAdditionalTimeRequestedPerTeam = fight.getHasAdditionalTimeRequestedPerTeamMap();
                const upperAdditionalTimeRequested =
                    fightState.hasAdditionalTimeRequestedPerTeam.get(TeamType.UPPER) ?? false;
                const lowerAdditionalTimeRequested =
                    fightState.hasAdditionalTimeRequestedPerTeam.get(TeamType.LOWER) ?? false;
                hasAdditionalTimeRequestedPerTeam.set(TeamType.UPPER, upperAdditionalTimeRequested);
                hasAdditionalTimeRequestedPerTeam.set(TeamType.LOWER, lowerAdditionalTimeRequested);

                try {
                    console.log("Before sending data");
                    // console.log(fight.toObject());
                    const postResponse = await axios.post("http://localhost:8080/fights", fight.serializeBinary(), {
                        headers: { "Content-Type": "application/octet-stream", "x-request-id": uuidv4() },
                    });
                    // console.log(fight.serializeBinary());
                    console.log("After sending data");
                    // console.log(postResponse.headers);
                    console.log(postResponse.headers);
                    console.log(postResponse.data);
                } catch (err) {
                    console.error(err);
                }
            }
        };

        HoCLib.interval(this.visibleStateUpdate, 500);
        HoCLib.interval(this.sendFightState, 1000000);
    }

    private spawnObstacles(): string | undefined {
        if (FightStateManager.getInstance().getFightState().currentLap >= NUMBER_OF_LAPS_TILL_STOP_NARROWING) {
            return undefined;
        }

        let laps = Math.floor(
            FightStateManager.getInstance().getFightState().currentLap / this.grid.getNumberOfLapsTillNarrowing(),
        );
        if (laps < 1) {
            return undefined;
        }

        const prevLap = laps - 1;
        const minCellX =
            this.sc_sceneSettings.getGridSettings().getMinX() / this.sc_sceneSettings.getGridSettings().getCellSize();
        const maxCellX =
            this.sc_sceneSettings.getGridSettings().getMaxX() / this.sc_sceneSettings.getGridSettings().getCellSize();
        const minCellY =
            this.sc_sceneSettings.getGridSettings().getMinY() / this.sc_sceneSettings.getGridSettings().getCellSize();
        const maxCellY =
            this.sc_sceneSettings.getGridSettings().getMaxY() / this.sc_sceneSettings.getGridSettings().getCellSize();

        const logs: string[] = [];

        this.drawer.setHoleLayers(laps);

        while (laps) {
            for (let i = minCellX + prevLap; i < maxCellX - prevLap; i++) {
                const cellX = i + maxCellX;
                const cellY = prevLap;
                this.drawer.addTerrainObstacle(
                    this.obstacleGenerator.generateHole({ x: i * STEP, y: prevLap * STEP }, STEP, STEP),
                );
                const cell = { x: cellX, y: cellY };
                const log = this.moveHandler.moveUnitTowardsCenter(cell, GridConstants.UPDATE_UP, laps);
                if (log) {
                    logs.push(log);
                }
                this.grid.occupyByHole(this.sc_sceneSettings.getGridSettings(), cell);
            }
            for (let i = minCellX + prevLap; i < maxCellX - prevLap; i++) {
                const cellX = i + maxCellX;
                const cellY = maxCellY - laps;
                this.drawer.addTerrainObstacle(
                    this.obstacleGenerator.generateHole({ x: i * STEP, y: (maxCellY - laps) * STEP }, STEP, STEP),
                );
                const cell = { x: cellX, y: cellY };
                const log = this.moveHandler.moveUnitTowardsCenter(cell, GridConstants.UPDATE_DOWN, laps);
                if (log) {
                    logs.push(log);
                }
                this.grid.occupyByHole(this.sc_sceneSettings.getGridSettings(), { x: cellX, y: cellY });
            }
            for (let i = minCellY + prevLap; i < maxCellY - prevLap; i++) {
                const cellX = prevLap;
                const cellY = i;
                this.drawer.addTerrainObstacle(
                    this.obstacleGenerator.generateHole({ x: (minCellX + prevLap) * STEP, y: i * STEP }, STEP, STEP),
                );
                const cell = { x: cellX, y: cellY };
                const log = this.moveHandler.moveUnitTowardsCenter(cell, GridConstants.UPDATE_RIGHT, laps);
                if (log) {
                    logs.push(log);
                }
                this.grid.occupyByHole(this.sc_sceneSettings.getGridSettings(), { x: cellX, y: cellY });
            }
            for (let i = minCellY + prevLap; i < maxCellY - prevLap; i++) {
                const cellX = (maxCellX << 1) - laps;
                const cellY = i;
                this.drawer.addTerrainObstacle(
                    this.obstacleGenerator.generateHole({ x: (maxCellX - laps) * STEP, y: i * STEP }, STEP, STEP),
                );
                const cell = { x: cellX, y: cellY };
                const log = this.moveHandler.moveUnitTowardsCenter(cell, GridConstants.UPDATE_LEFT, laps);
                if (log) {
                    logs.push(log);
                }
                this.grid.occupyByHole(this.sc_sceneSettings.getGridSettings(), { x: cellX, y: cellY });
            }
            laps--;
        }
        this.gridMatrix = this.grid.getMatrix();

        return logs.join("\n");
    }

    private spawnUnits(): void {
        this.unitsHolder.spawn(TeamType.LOWER, this.sc_selectedFactionName);
        this.unitsHolder.spawn(TeamType.UPPER, this.sc_selectedFactionName);
    }

    public requestTime(team: number): void {
        FightStateManager.getInstance().requestAdditionalTurnTime(team);
        if (this.sc_visibleState) {
            this.sc_visibleState.canRequestAdditionalTime = false;
            this.sc_visibleStateUpdateNeeded = true;
        }
    }

    public resetRightControls(): void {
        const fightButtonsPositionX = this.sc_renderControlsRightSide
            ? FIGHT_BUTTONS_RIGHT_POSITION_X
            : FIGHT_BUTTONS_LEFT_POSITION_X;

        this.spellBookButton.setPosition(new b2Vec2(fightButtonsPositionX, 1344));
        this.selectedAttackTypeButton.setPosition(new b2Vec2(fightButtonsPositionX, 1216));
        this.hourGlassButton.setPosition(new b2Vec2(fightButtonsPositionX, 1088));
        this.shieldButton.setPosition(new b2Vec2(fightButtonsPositionX, 960));
        this.nextButton.setPosition(new b2Vec2(fightButtonsPositionX, 832));
        this.aiButton.setPosition(new b2Vec2(fightButtonsPositionX, 704));
    }

    private deselectRaceButtons(): void {
        this.lifeButton.setIsSelected(false);
        this.natureButton.setIsSelected(false);
        // this.orderButton.setIsSelected(false);
        this.mightButton.setIsSelected(false);
        this.chaosButton.setIsSelected(false);
        // this.deathButton.setIsSelected(false);
    }

    private isButtonHover(cell?: XY): boolean {
        return (
            !!cell &&
            (this.lifeButton.isHover(cell) ||
                this.natureButton.isHover(cell) ||
                this.mightButton.isHover(cell) ||
                // this.orderButton.isHover(cell) ||
                this.chaosButton.isHover(cell)) // ||
            // this.deathButton.isHover(cell))
        );
    }

    protected destroyTempFixtures(): void {
        this.destroyPlacements();
        this.deselectRaceButtons();
        this.sc_selectedFactionName = FactionType.NO_TYPE;
        this.sc_factionNameUpdateNeeded = true;
    }

    protected destroyNonPlacedUnits(): void {
        if (this.sc_started) {
            return;
        }

        for (let b = this.sc_world.GetBodyList(); b; b = b.GetNext()) {
            if (b.GetType() === b2BodyType.b2_dynamicBody) {
                const unitStats = b.GetUserData();
                if (!unitStats) {
                    continue;
                }

                this.unitsHolder.deleteUnitIfNotAllowed(
                    this.grid,
                    unitStats.team === TeamType.LOWER ? TeamType.UPPER : TeamType.LOWER,
                    this.lowerPlacement,
                    this.upperPlacement,
                    b,
                );
            }
        }
    }

    private resetHover(resetSelectedCells = true): void {
        if (resetSelectedCells) {
            this.sc_hoverUnitNameStr = "";
            this.hoverSelectedCells = undefined;
            this.hoverSelectedCellsSwitchToRed = false;
        }

        this.hoverAttackUnits = undefined;
        this.hoverActivePath = undefined;
        this.hoverAttackFrom = undefined;
        this.hoverAttackIsSmallSize = undefined;
        this.hoverRangeAttackPosition = undefined;
        this.hoverRangeAttackObstacle = undefined;
        this.hoverRangeAttackDivisor = 1;
        this.hoverActiveShotRange = undefined;
        this.hoverActiveAuraRanges = [];
        if (this.hoverRangeAttackLine) {
            this.ground.DestroyFixture(this.hoverRangeAttackLine);
            this.hoverRangeAttackLine = undefined;
        }
        this.rangeResponseUnit = undefined;
        this.rangeResponseAttackDivisor = 1;
        this.sc_moveBlocked = false;
    }

    public cloneObject() {
        if (this.sc_selectedBody) {
            const selectedUnitData = this.sc_selectedBody.GetUserData();

            let placement: SquarePlacement;
            if (selectedUnitData.team === TeamType.LOWER) {
                placement = this.lowerPlacement;
            } else {
                placement = this.upperPlacement;
            }

            const isSmallUnit = selectedUnitData.size === 1;
            const allowedPositions = placement.possibleCellPositions(isSmallUnit);
            HoCLib.shuffle(allowedPositions);

            for (const pos of allowedPositions) {
                if (this.unitsHolder.spawnSelected(this.grid, selectedUnitData, pos, false)) {
                    this.unitsHolder.refreshStackPowerForAllUnits();
                    break;
                }
            }
        }
    }

    private getHoverAttackUnit(): Unit | undefined {
        if (!this.hoverAttackUnits?.length) {
            return undefined;
        }

        return this.hoverAttackUnits[0];
    }

    private updateHoverInfoWithButtonAction(mouseCell: XY): void {
        if (this.spellBookButton.isHover(mouseCell)) {
            this.sc_hoverInfoArr = ["Select spell"];
            this.sc_hoverTextUpdateNeeded = true;
            return;
        }

        if (this.aiButton.isHover(mouseCell)) {
            if (this.sc_isAIActive) {
                this.sc_hoverInfoArr = ["Turn off AI"];
            } else {
                this.sc_hoverInfoArr = ["Turn on AI"];
            }
            this.sc_hoverTextUpdateNeeded = true;
            return;
        }

        if (this.shieldButton.isHover(mouseCell)) {
            this.sc_hoverInfoArr = ["Clean up randomized luck", "and skip turn"];
            this.sc_hoverTextUpdateNeeded = true;
            return;
        }

        if (this.nextButton.isHover(mouseCell)) {
            this.sc_hoverInfoArr = ["Skip turn"];
            this.sc_hoverTextUpdateNeeded = true;
            return;
        }

        if (this.hourGlassButton.isHover(mouseCell)) {
            this.sc_hoverInfoArr = ["End turn"];
            this.sc_hoverTextUpdateNeeded = true;
            return;
        }

        if (this.selectedAttackTypeButton.isHover(mouseCell)) {
            this.sc_hoverInfoArr = ["Switch attack type"];
            this.sc_hoverTextUpdateNeeded = true;
            return;
        }

        if (this.lifeButton.isHover(mouseCell)) {
            this.sc_hoverInfoArr = ["Load Life faction units"];
            this.sc_hoverTextUpdateNeeded = true;
            return;
        }

        if (this.natureButton.isHover(mouseCell)) {
            this.sc_hoverInfoArr = ["Load Nature faction units"];
            this.sc_hoverTextUpdateNeeded = true;
            return;
        }

        if (this.mightButton.isHover(mouseCell)) {
            this.sc_hoverInfoArr = ["Load Might faction units"];
            this.sc_hoverTextUpdateNeeded = true;
            return;
        }

        if (this.chaosButton.isHover(mouseCell)) {
            this.sc_hoverInfoArr = ["Load Chaos faction units"];
            this.sc_hoverTextUpdateNeeded = true;
        }
    }

    protected hover(): void {
        if (this.sc_isAnimating || !this.sc_mouseWorld) {
            this.resetHover();
            return;
        }

        if (this.sc_hoverUnitNameStr) {
            this.sc_hoverUnitNameStr = "";
            this.sc_hoverTextUpdateNeeded = true;
        }

        if (!this.sc_hoverInfoArr || this.sc_hoverInfoArr.length) {
            this.sc_hoverInfoArr = [];
            this.sc_hoverTextUpdateNeeded = true;
        }

        if (this.sc_attackDamageSpreadStr || this.sc_attackKillSpreadStr) {
            this.sc_attackDamageSpreadStr = "";
            this.sc_attackRangeDamageDivisorStr = "";
            this.sc_attackKillSpreadStr = "";
            this.sc_hoverTextUpdateNeeded = true;
        }

        const mouseCell = GridMath.getCellForPosition(this.sc_sceneSettings.getGridSettings(), this.sc_mouseWorld);
        if (this.sc_started && this.currentActiveUnit) {
            if (!mouseCell) {
                this.resetHover();
                return;
            }

            if (this.sc_renderSpellBookOverlay) {
                this.hoveredSpell = this.currentActiveUnit.getHoveredSpell(this.sc_mouseWorld);
                if (this.hoveredSpell) {
                    this.sc_hoverInfoArr = this.hoveredSpell.getDesc();
                    this.sc_hoverTextUpdateNeeded = true;
                }
                this.resetHover(false);
                return;
            }

            const unitId = this.grid.getOccupantUnitId(mouseCell);

            if (unitId && this.unitsHolder.getAllUnits().has(unitId)) {
                const unit = this.unitsHolder.getAllUnits().get(unitId);
                this.hoverUnit = unit;
                this.hoverSelectedCellsSwitchToRed = false;

                const currentUnitCell = GridMath.getCellForPosition(
                    this.sc_sceneSettings.getGridSettings(),
                    this.currentActiveUnit.getPosition(),
                );

                if (
                    this.currentActiveUnit &&
                    (this.currentActiveUnit.getAttackTypeSelection() === AttackType.MAGIC || this.currentActiveSpell)
                ) {
                    if (
                        this.currentActiveUnit.getAttackTypeSelection() !== AttackType.MAGIC &&
                        this.currentActiveSpell
                    ) {
                        this.selectAttack(AttackType.MAGIC, currentUnitCell, true);
                        this.currentActiveUnitSwitchedAttackAuto = true;
                        this.switchToSelectedAttackType = undefined;
                        console.log("Switch to MAGIC");
                    }

                    let hoverUnitCell: XY | undefined;

                    if (this.hoverUnit) {
                        this.hoverSelectedCells = undefined;
                        hoverUnitCell = GridMath.getCellForPosition(
                            this.sc_sceneSettings.getGridSettings(),
                            this.hoverUnit.getPosition(),
                        );
                        if (hoverUnitCell) {
                            this.hoverActivePath = this.pathHelper.getMovePath(
                                hoverUnitCell,
                                this.gridMatrix,
                                this.hoverUnit.getSteps(),
                                this.grid.getAggrMatrixByTeam(
                                    this.hoverUnit.getTeam() === TeamType.LOWER ? TeamType.UPPER : TeamType.LOWER,
                                ),
                                this.hoverUnit.getCanFly(),
                                this.hoverUnit.isSmallSize(),
                            ).cells;
                        }
                    }

                    if (
                        canBeCasted(
                            false,
                            this.sc_sceneSettings.getGridSettings(),
                            this.gridMatrix,
                            this.hoverUnit?.getBuffs(),
                            this.currentActiveSpell,
                            this.currentActiveUnit.getSpells(),
                            undefined,
                            this.currentActiveUnit.getId(),
                            this.hoverUnit?.getId(),
                            this.currentActiveUnit.getTeam(),
                            this.hoverUnit?.getTeam(),
                            this.currentActiveUnit.getName(),
                            this.hoverUnit?.getName(),
                            this.currentActiveUnit.getStackPower(),
                            this.hoverUnit?.getMagicResist(),
                        )
                    ) {
                        if (hoverUnitCell) {
                            this.hoverAttackFrom = hoverUnitCell;
                            this.hoverAttackIsSmallSize = this.hoverUnit?.isSmallSize();
                            this.sc_moveBlocked = true;
                        }
                    } else {
                        this.hoverAttackFrom = undefined;
                        this.hoverAttackIsSmallSize = undefined;
                    }

                    return;
                }

                this.hoverSelectedCells = undefined;

                if (
                    !this.currentActiveUnitSwitchedAttackAuto &&
                    currentUnitCell &&
                    this.currentActiveUnit.getAttackType() === AttackType.RANGE &&
                    this.currentActiveUnit.getAttackTypeSelection() !== AttackType.RANGE &&
                    !this.attackHandler.canBeAttackedByMelee(
                        this.currentActiveUnit.getPosition(),
                        this.currentActiveUnit.isSmallSize(),
                        this.grid.getEnemyAggrMatrixByUnitId(this.currentActiveUnit.getId()),
                    ) &&
                    this.currentActiveUnit.getRangeShots() > 0 &&
                    !this.currentActiveUnit.hasDebuffActive("Range Null Field Aura")
                ) {
                    //                    if (this.grid.canBeAttackedByMelee(currentUnitCell, this.currentActiveUnit.getId())) {
                    //                        this.currentActiveUnit.selectAttackType(AttackType.MELEE);
                    //                        console.log("Switch to MELEE");
                    //                    } else if (this.currentActiveUnit.getRangeShots() > 0) {
                    //                    this.currentActiveUnit.selectAttackType(AttackType.RANGE);
                    this.selectAttack(AttackType.RANGE, currentUnitCell, true);
                    this.currentActiveUnitSwitchedAttackAuto = true;
                    this.switchToSelectedAttackType = undefined;

                    console.log("Switch to RANGE");
                }

                if (
                    this.currentActiveUnit.getAttackTypeSelection() === AttackType.MELEE &&
                    !this.currentActiveUnit.hasAbilityActive("No Melee")
                ) {
                    if (this.hoverRangeAttackLine) {
                        this.ground.DestroyFixture(this.hoverRangeAttackLine);
                        this.hoverRangeAttackLine = undefined;
                    }
                    this.hoverRangeAttackPosition = undefined;
                    this.hoverRangeAttackDivisor = 1;
                    this.hoverActiveShotRange = undefined;
                    this.rangeResponseAttackDivisor = 1;
                    this.rangeResponseUnit = undefined;
                    if (this.canAttackByMeleeTargets?.unitIds.has(unitId)) {
                        if (unit) {
                            this.hoverAttackUnits = [unit];
                        } else {
                            this.hoverAttackUnits = unit;
                        }

                        this.hoverActivePath = undefined;

                        const hoverAttackUnit = this.getHoverAttackUnit();

                        if (hoverAttackUnit) {
                            const unitCell = GridMath.getCellForPosition(
                                this.sc_sceneSettings.getGridSettings(),
                                hoverAttackUnit.getPosition(),
                            );

                            if (!unitCell) {
                                this.hoverAttackUnits = undefined;
                                return;
                            }

                            this.hoverAttackFrom = this.pathHelper.calculateClosestAttackFrom(
                                this.sc_mouseWorld,
                                this.canAttackByMeleeTargets.attackCells,
                                hoverAttackUnit.isSmallSize()
                                    ? [unitCell]
                                    : GridMath.getCellsAroundPosition(
                                          this.sc_sceneSettings.getGridSettings(),
                                          hoverAttackUnit.getPosition(),
                                      ),
                                this.currentActiveUnit.isSmallSize(),
                                this.currentActiveUnit.getAttackRange(),
                                hoverAttackUnit,
                                this.canAttackByMeleeTargets.attackCellHashesToLargeCells,
                            );
                            this.hoverAttackIsSmallSize = undefined;
                            let abilityMultiplier = 1;
                            const abilitiesWithPositionCoeff = getAbilitiesWithPosisionCoefficient(
                                this.currentActiveUnit.getAbilities(),
                                this.hoverAttackFrom,
                                GridMath.getCellForPosition(
                                    this.sc_sceneSettings.getGridSettings(),
                                    hoverAttackUnit.getPosition(),
                                ),
                                hoverAttackUnit.isSmallSize(),
                                this.currentActiveUnit.getTeam(),
                            );

                            if (abilitiesWithPositionCoeff.length) {
                                for (const awpc of abilitiesWithPositionCoeff) {
                                    abilityMultiplier *= this.currentActiveUnit.calculateAbilityMultiplier(awpc);
                                }

                                console.log(`hover abilityMultiplier: ${abilityMultiplier}`);
                            }

                            const isRangedAttacker =
                                this.currentActiveUnit.getAttackType() === AttackType.RANGE &&
                                !this.currentActiveUnit.hasAbilityActive("Handyman");
                            const minDmg = this.currentActiveUnit.calculateAttackDamageMin(
                                hoverAttackUnit,
                                false,
                                isRangedAttacker ? 2 : 1,
                                abilityMultiplier,
                            );
                            const maxDmg = this.currentActiveUnit.calculateAttackDamageMax(
                                hoverAttackUnit,
                                false,
                                isRangedAttacker ? 2 : 1,
                                abilityMultiplier,
                            );
                            const minDied = hoverAttackUnit.calculatePossibleLosses(minDmg);
                            const maxDied = hoverAttackUnit.calculatePossibleLosses(maxDmg);
                            this.sc_attackDamageSpreadStr = `${minDmg}-${maxDmg}`;
                            if (minDied !== maxDied) {
                                this.sc_attackKillSpreadStr = `${minDied}-${maxDied}`;
                            } else if (minDied) {
                                this.sc_attackKillSpreadStr = minDied.toString();
                            }
                            this.sc_hoverTextUpdateNeeded = true;

                            this.hoverActivePath = this.pathHelper.getMovePath(
                                unitCell,
                                this.gridMatrix,
                                hoverAttackUnit.getSteps(),
                                this.grid.getAggrMatrixByTeam(
                                    hoverAttackUnit.getTeam() === TeamType.LOWER ? TeamType.UPPER : TeamType.LOWER,
                                ),
                                hoverAttackUnit.getCanFly(),
                                hoverAttackUnit.isSmallSize(),
                            ).cells;
                        }
                    } else {
                        this.hoverAttackUnits = undefined;
                        this.hoverAttackFrom = undefined;
                        this.hoverAttackIsSmallSize = undefined;
                        if (!unit) {
                            this.hoverActivePath = undefined;
                            return;
                        }
                        const unitCell = GridMath.getCellForPosition(
                            this.sc_sceneSettings.getGridSettings(),
                            unit.getPosition(),
                        );
                        if (!unitCell) {
                            this.hoverActivePath = undefined;
                            return;
                        }

                        this.hoverActivePath = this.pathHelper.getMovePath(
                            unitCell,
                            this.gridMatrix,
                            unit.getSteps(),
                            this.grid.getAggrMatrixByTeam(
                                unit.getTeam() === TeamType.LOWER ? TeamType.UPPER : TeamType.LOWER,
                            ),
                            unit.getCanFly(),
                            unit.isSmallSize(),
                        ).cells;

                        if (
                            this.attackHandler.canLandRangeAttack(
                                unit,
                                this.grid.getEnemyAggrMatrixByUnitId(unit.getId()),
                            )
                        ) {
                            this.hoverActiveShotRange = {
                                xy: unit.getPosition(),
                                distance: unit.getRangeShotDistance() * STEP,
                            };
                        }

                        this.fillActiveAuraRanges(
                            unit.getPosition(),
                            unit.getAllProperties().aura_ranges,
                            unit.getAllProperties().aura_is_buff,
                            true,
                        );
                    }
                } else if (this.currentActiveUnit.getAttackTypeSelection() === AttackType.RANGE) {
                    if (!unit) {
                        this.hoverActivePath = undefined;
                        return;
                    }
                    const unitCell = GridMath.getCellForPosition(
                        this.sc_sceneSettings.getGridSettings(),
                        unit.getPosition(),
                    );
                    this.hoverActiveShotRange = undefined;
                    if (!unitCell) {
                        this.hoverActivePath = undefined;
                        return;
                    }

                    const previousHover = this.hoverActivePath;

                    this.hoverActivePath = this.pathHelper.getMovePath(
                        unitCell,
                        this.gridMatrix,
                        unit.getSteps(),
                        this.grid.getAggrMatrixByTeam(
                            unit.getTeam() === TeamType.LOWER ? TeamType.UPPER : TeamType.LOWER,
                        ),
                        unit.getCanFly(),
                        unit.isSmallSize(),
                    ).cells;

                    if (
                        this.attackHandler.canLandRangeAttack(unit, this.grid.getEnemyAggrMatrixByUnitId(unit.getId()))
                    ) {
                        this.hoverActiveShotRange = {
                            xy: unit.getPosition(),
                            distance: unit.getRangeShotDistance() * STEP,
                        };
                    }

                    if (previousHover !== this.hoverActivePath) {
                        if (this.hoverRangeAttackLine) {
                            this.ground.DestroyFixture(this.hoverRangeAttackLine);
                            this.hoverRangeAttackLine = undefined;
                            this.hoverRangeAttackPosition = undefined;
                        }
                    }

                    if (!this.hoverRangeAttackLine && unit.getTeam() !== this.currentActiveUnit.getTeam()) {
                        const shape = new b2EdgeShape();

                        this.hoverRangeAttackPosition =
                            GridMath.getClosestSideCenter(
                                this.gridMatrix,
                                this.sc_sceneSettings.getGridSettings(),
                                this.sc_mouseWorld,
                                this.currentActiveUnit.getPosition(),
                                unit.getPosition(),
                                this.currentActiveUnit.isSmallSize(),
                                unit.isSmallSize(),
                            ) ?? unit.getPosition();

                        shape.SetTwoSided(this.currentActiveUnit.getPosition(), this.hoverRangeAttackPosition);
                        this.hoverRangeAttackLine = this.ground.CreateFixture({
                            shape,
                            isSensor: true,
                        });

                        const evaluatedRangeAttack = this.attackHandler.evaluateRangeAttack(
                            this.unitsHolder.getAllUnits(),
                            this.hoverRangeAttackLine,
                            this.currentActiveUnit,
                            unit,
                        );
                        this.hoverRangeAttackDivisor = evaluatedRangeAttack.rangeAttackDivisor;
                        this.hoverAttackUnits = evaluatedRangeAttack.targetUnits;
                        this.hoverRangeAttackObstacle = evaluatedRangeAttack.attackObstacle;

                        const hoverAttackUnit = this.getHoverAttackUnit();

                        if (hoverAttackUnit) {
                            const hoverUnitCell = GridMath.getCellForPosition(
                                this.sc_sceneSettings.getGridSettings(),
                                hoverAttackUnit.getPosition(),
                            );

                            // if we are attacking RANGE unit,
                            // it has to response back
                            if (
                                hoverUnitCell &&
                                hoverAttackUnit.getAttackType() === AttackType.RANGE &&
                                hoverAttackUnit.getRangeShots() > 0 &&
                                !this.attackHandler.canBeAttackedByMelee(
                                    hoverAttackUnit.getPosition(),
                                    hoverAttackUnit.isSmallSize(),
                                    this.grid.getEnemyAggrMatrixByUnitId(hoverAttackUnit.getId()),
                                ) &&
                                !hoverAttackUnit.hasDebuffActive("Range Null Field Aura")
                            ) {
                                const evaluatedRangeResponse = this.attackHandler.evaluateRangeAttack(
                                    this.unitsHolder.getAllUnits(),
                                    this.hoverRangeAttackLine,
                                    hoverAttackUnit,
                                    this.currentActiveUnit,
                                );
                                this.rangeResponseAttackDivisor = evaluatedRangeResponse.rangeAttackDivisor;
                                this.rangeResponseUnit = evaluatedRangeResponse.targetUnits.shift();
                            }

                            const divisorStr =
                                this.hoverRangeAttackDivisor > 1 ? `1/${this.hoverRangeAttackDivisor} ` : "";

                            const minDmg = this.currentActiveUnit.calculateAttackDamageMin(
                                hoverAttackUnit,
                                true,
                                this.hoverRangeAttackDivisor,
                            );
                            const maxDmg = this.currentActiveUnit.calculateAttackDamageMax(
                                hoverAttackUnit,
                                true,
                                this.hoverRangeAttackDivisor,
                            );
                            const minDied = hoverAttackUnit.calculatePossibleLosses(minDmg);
                            const maxDied = hoverAttackUnit.calculatePossibleLosses(maxDmg);
                            if (minDied !== maxDied) {
                                this.sc_attackKillSpreadStr = `${minDied}-${maxDied}`;
                            } else if (minDied) {
                                this.sc_attackKillSpreadStr = minDied.toString();
                            }

                            this.sc_attackDamageSpreadStr = `${minDmg}-${maxDmg}`;
                            this.sc_attackRangeDamageDivisorStr = divisorStr;
                            this.sc_hoverTextUpdateNeeded = true;
                        }
                    }
                } else {
                    this.resetHover(false);
                }
            } else {
                this.hoverUnit = undefined;
                const fightState = FightStateManager.getInstance().getFightState();

                const lowerTeamUnitsAlive = fightState.teamUnitsAlive.get(TeamType.UPPER) ?? 0;
                const upperTeamUnitsAlive = fightState.teamUnitsAlive.get(TeamType.LOWER) ?? 0;

                const moreThanOneUnitAlive =
                    (this.currentActiveUnit.getTeam() === TeamType.LOWER && lowerTeamUnitsAlive > 1) ||
                    (this.currentActiveUnit.getTeam() === TeamType.UPPER && upperTeamUnitsAlive > 1);
                if (
                    (GridMath.isCellWithinGrid(this.sc_sceneSettings.getGridSettings(), mouseCell) &&
                        this.currentActivePathHashes.has((mouseCell.x << 4) | mouseCell.y)) ||
                    (!this.sc_isAIActive &&
                        ((this.spellBookButton.isHover(mouseCell) && this.currentActiveUnit.getSpellsCount()) ||
                            this.shieldButton.isHover(mouseCell) ||
                            this.nextButton.isHover(mouseCell) ||
                            (moreThanOneUnitAlive &&
                                this.hourGlassButton.isHover(mouseCell) &&
                                !fightState.hourGlassQueue.includes(this.currentActiveUnit.getId()) &&
                                !fightState.alreadyHourGlass.has(this.currentActiveUnit.getId())) ||
                            (this.selectedAttackTypeButton.isHover(mouseCell) && this.switchToSelectedAttackType))) ||
                    this.aiButton.isHover(mouseCell)
                ) {
                    this.updateHoverInfoWithButtonAction(mouseCell);

                    if (
                        this.shieldButton.isHover(mouseCell) ||
                        this.nextButton.isHover(mouseCell) ||
                        this.aiButton.isHover(mouseCell) ||
                        this.hourGlassButton.isHover(mouseCell)
                    ) {
                        this.hoverSelectedCells = [mouseCell];
                        this.hoverSelectedCellsSwitchToRed = false;
                        this.resetHover(false);
                        return;
                    }

                    if (
                        this.currentActiveSpell &&
                        canBeCasted(
                            false,
                            this.sc_sceneSettings.getGridSettings(),
                            this.gridMatrix,
                            undefined,
                            this.currentActiveSpell,
                            this.currentActiveUnit.getSpells(),
                            undefined,
                            this.currentActiveUnit.getId(),
                            undefined,
                            this.currentActiveUnit.getTeam(),
                            undefined,
                            this.currentActiveUnit.getName(),
                            undefined,
                            this.currentActiveUnit.getStackPower(),
                            undefined,
                            mouseCell,
                        ) &&
                        GridMath.isCellWithinGrid(this.sc_sceneSettings.getGridSettings(), mouseCell)
                    ) {
                        this.hoverAttackFrom = mouseCell;
                        this.sc_moveBlocked = true;
                    } else if (this.currentActiveUnit.isSmallSize()) {
                        this.hoverSelectedCells = [mouseCell];
                        if (!this.hoverSelectedCells || this.grid.areAllCellsEmpty(this.hoverSelectedCells)) {
                            this.hoverSelectedCellsSwitchToRed = false;
                        } else {
                            this.hoverSelectedCellsSwitchToRed = true;
                        }
                        this.resetHover(false);
                    } else {
                        this.hoverSelectedCells = this.pathHelper.getClosestSquareCellIndices(
                            this.sc_mouseWorld,
                            this.allowedPlacementCellHashes,
                            this.cellToUnitPreRound,
                            GridMath.getCellsAroundPosition(
                                this.sc_sceneSettings.getGridSettings(),
                                this.currentActiveUnit.getPosition(),
                            ),
                            this.currentActivePathHashes,
                            this.currentActiveKnownPaths,
                        );
                        if (
                            this.hoverSelectedCells?.length === 4 &&
                            this.grid.areAllCellsEmpty(this.hoverSelectedCells) &&
                            this.currentActiveKnownPaths?.has((mouseCell.x << 4) | mouseCell.y)
                        ) {
                            this.hoverSelectedCellsSwitchToRed = false;
                        } else {
                            this.hoverSelectedCellsSwitchToRed = true;
                        }
                        this.resetHover(false);
                    }
                } else if (
                    canBeCasted(
                        false,
                        this.sc_sceneSettings.getGridSettings(),
                        this.gridMatrix,
                        undefined,
                        this.currentActiveSpell,
                        this.currentActiveUnit.getSpells(),
                        undefined,
                        this.currentActiveUnit.getId(),
                        undefined,
                        this.currentActiveUnit.getTeam(),
                        undefined,
                        this.currentActiveUnit.getName(),
                        undefined,
                        this.currentActiveUnit.getStackPower(),
                        undefined,
                        mouseCell,
                    ) &&
                    GridMath.isCellWithinGrid(this.sc_sceneSettings.getGridSettings(), mouseCell)
                ) {
                    this.hoverAttackFrom = mouseCell;
                    this.sc_moveBlocked = true;
                } else {
                    this.resetHover();
                }
            }
        } else if (
            this.lowerPlacement.isAllowed(this.sc_mouseWorld) ||
            this.upperPlacement.isAllowed(this.sc_mouseWorld) ||
            this.isButtonHover(mouseCell) ||
            this.sc_selectedBody ||
            (mouseCell &&
                mouseCell.y >= 0 &&
                mouseCell.y < GRID_SIZE &&
                this.cellToUnitPreRound &&
                this.cellToUnitPreRound.has(`${mouseCell.x}:${mouseCell.y}`))
        ) {
            if (!mouseCell) {
                this.resetHover();
                return;
            }

            const cellKey = `${mouseCell.x}:${mouseCell.y}`;

            if (
                !this.sc_selectedBody &&
                !this.cellToUnitPreRound?.has(cellKey) &&
                (this.lowerPlacement.isAllowed(this.sc_mouseWorld) || this.upperPlacement.isAllowed(this.sc_mouseWorld))
            ) {
                this.resetHover();
                return;
            }

            if (this.isButtonHover(mouseCell)) {
                this.updateHoverInfoWithButtonAction(mouseCell);
                this.hoverSelectedCells = [mouseCell];
                this.hoverSelectedCellsSwitchToRed = false;
                this.resetHover(false);
                return;
            }

            const selectedUnitProperties = this.sc_selectedBody?.GetUserData();
            if (selectedUnitProperties) {
                const selectedUnit = this.unitsHolder.getAllUnits().get(selectedUnitProperties.id);
                if (!selectedUnit) {
                    this.resetHover(true);
                    return;
                }

                if (this.cellToUnitPreRound) {
                    const hoverUnit = this.cellToUnitPreRound.get(cellKey);
                    if (
                        hoverUnit &&
                        !GridMath.isPositionWithinGrid(this.sc_sceneSettings.getGridSettings(), hoverUnit.getPosition())
                    ) {
                        this.sc_hoverUnitNameStr = hoverUnit.getName();
                        this.sc_selectedAttackType = hoverUnit.getAttackType();
                        this.sc_hoverTextUpdateNeeded = true;
                    }
                }

                if (!this.isAllowedPreStartMousePosition(selectedUnit)) {
                    this.resetHover(true);
                    return;
                }

                if (selectedUnitProperties.size === 1) {
                    if (this.cellToUnitPreRound) {
                        const unit = this.cellToUnitPreRound.get(cellKey);
                        if (!unit) {
                            this.hoverSelectedCells = [mouseCell];
                            if (this.grid.areAllCellsEmpty(this.hoverSelectedCells)) {
                                this.hoverSelectedCellsSwitchToRed = false;
                            } else {
                                this.hoverSelectedCellsSwitchToRed = true;
                            }
                            this.resetHover(false);
                            return;
                        }

                        if (unit.getId() === selectedUnitProperties.id) {
                            this.resetHover();
                            return;
                        }

                        if (this.unitIdToCellsPreRound && !unit.isSmallSize()) {
                            this.hoverSelectedCells = this.unitIdToCellsPreRound.get(unit.getId());
                            this.hoverSelectedCellsSwitchToRed = false;
                            this.resetHover(false);
                            return;
                        }

                        this.hoverSelectedCells = [mouseCell];
                        this.hoverSelectedCellsSwitchToRed = false;
                    } else {
                        this.hoverSelectedCells = [mouseCell];
                        if (this.grid.areAllCellsEmpty(this.hoverSelectedCells)) {
                            this.hoverSelectedCellsSwitchToRed = false;
                        } else {
                            this.hoverSelectedCellsSwitchToRed = true;
                        }
                    }
                } else if (this.cellToUnitPreRound) {
                    const unit = this.cellToUnitPreRound.get(`${mouseCell.x}:${mouseCell.y}`);
                    if (!unit) {
                        this.hoverSelectedCells = this.pathHelper.getClosestSquareCellIndices(
                            this.sc_mouseWorld,
                            this.allowedPlacementCellHashes,
                            this.cellToUnitPreRound,
                            this.unitIdToCellsPreRound?.get(selectedUnitProperties.id),
                        );
                        if (
                            this.hoverSelectedCells?.length === 4 &&
                            this.grid.areAllCellsEmpty(this.hoverSelectedCells)
                        ) {
                            this.hoverSelectedCellsSwitchToRed = false;
                        } else {
                            this.hoverSelectedCellsSwitchToRed = true;
                        }
                        this.resetHover(false);
                        return;
                    }

                    if (unit.getId() === selectedUnitProperties.id) {
                        this.resetHover();
                        return;
                    }

                    if (this.unitIdToCellsPreRound) {
                        if (unit.isSmallSize()) {
                            this.hoverSelectedCells = [mouseCell];
                            this.hoverSelectedCellsSwitchToRed = false;
                            this.resetHover(false);
                            return;
                        }
                        this.hoverSelectedCells = this.unitIdToCellsPreRound.get(unit.getId());
                        this.hoverSelectedCellsSwitchToRed = false;
                    } else {
                        this.hoverSelectedCells = this.pathHelper.getClosestSquareCellIndices(
                            this.sc_mouseWorld,
                            this.allowedPlacementCellHashes,
                            this.cellToUnitPreRound,
                        );
                        if (
                            this.hoverSelectedCells?.length === 4 &&
                            this.grid.areAllCellsEmpty(this.hoverSelectedCells)
                        ) {
                            this.hoverSelectedCellsSwitchToRed = false;
                        } else {
                            this.hoverSelectedCellsSwitchToRed = true;
                        }
                    }
                } else {
                    this.hoverSelectedCells = this.pathHelper.getClosestSquareCellIndices(
                        this.sc_mouseWorld,
                        this.allowedPlacementCellHashes,
                    );
                    if (this.hoverSelectedCells?.length === 4 && this.grid.areAllCellsEmpty(this.hoverSelectedCells)) {
                        this.hoverSelectedCellsSwitchToRed = false;
                    } else {
                        this.hoverSelectedCellsSwitchToRed = true;
                    }
                }
                this.resetHover(false);
            } else if (this.cellToUnitPreRound && this.unitIdToCellsPreRound) {
                const unit = this.cellToUnitPreRound.get(cellKey);
                if (unit) {
                    if (!GridMath.isPositionWithinGrid(this.sc_sceneSettings.getGridSettings(), unit.getPosition())) {
                        this.sc_hoverUnitNameStr = unit.getName();
                        this.sc_selectedAttackType = unit.getAttackType();
                        this.sc_hoverTextUpdateNeeded = true;
                    }

                    this.hoverSelectedCells = this.unitIdToCellsPreRound.get(unit.getId());
                    this.hoverSelectedCellsSwitchToRed = false;
                } else {
                    this.hoverSelectedCells = [mouseCell];
                    if (this.hoverSelectedCells) {
                        if (this.grid.areAllCellsEmpty(this.hoverSelectedCells)) {
                            this.hoverSelectedCellsSwitchToRed = false;
                        } else {
                            this.hoverSelectedCellsSwitchToRed = true;
                        }
                    }
                }
            } else {
                this.hoverSelectedCells = [mouseCell];
                if (this.hoverSelectedCells) {
                    if (this.grid.areAllCellsEmpty(this.hoverSelectedCells)) {
                        this.hoverSelectedCellsSwitchToRed = false;
                    } else {
                        this.hoverSelectedCellsSwitchToRed = true;
                    }
                }
            }
            this.resetHover(false);
        } else {
            this.resetHover();
        }
    }

    private destroyPlacements(): void {
        const upperPlacementFixture = this.upperPlacement.getFixture();
        const lowerPlacementFixture = this.lowerPlacement.getFixture();
        if (upperPlacementFixture) {
            this.ground.DestroyFixture(upperPlacementFixture);
            this.upperPlacement.setDestroyed();
        }
        if (lowerPlacementFixture) {
            this.ground.DestroyFixture(lowerPlacementFixture);
            this.lowerPlacement.setDestroyed();
        }
        this.allowedPlacementCellHashes.clear();
    }

    public getViewportSize(): XY {
        return {
            x: g_camera.getWidth(),
            y: g_camera.getHeight(),
        };
    }

    protected isAllowedPreStartMousePosition(unit: Unit, checkUnitSize = false): boolean {
        if (!checkUnitSize || unit.isSmallSize()) {
            const isAllowed =
                (this.lowerPlacement.isAllowed(this.sc_mouseWorld) && unit.getTeam() === TeamType.LOWER) ||
                (this.upperPlacement.isAllowed(this.sc_mouseWorld) && unit.getTeam() === TeamType.UPPER);
            return (
                isAllowed ||
                (!isAllowed &&
                    this.sc_mouseWorld.x >= MAX_X &&
                    this.sc_mouseWorld.x < MAX_X + this.sc_sceneSettings.getGridSettings().getTwoSteps() &&
                    this.sc_mouseWorld.y < MAX_Y &&
                    this.sc_mouseWorld.y >= MIN_Y) ||
                (!isAllowed &&
                    this.sc_mouseWorld.x < MIN_X &&
                    this.sc_mouseWorld.x >= MIN_X - this.sc_sceneSettings.getGridSettings().getTwoSteps() &&
                    this.sc_mouseWorld.y >= STEP * PathHelper.Y_FACTION_ICONS_OFFSET &&
                    this.sc_mouseWorld.y < MAX_Y)
            );
        }
        return this.pathHelper.areCellsFormingSquare(true, this.hoverSelectedCells);
    }

    protected getPositionToDropTo(body?: b2Body): XY | undefined {
        if (!body) {
            return undefined;
        }

        const unitStats = body.GetUserData();
        if (!unitStats) {
            return undefined;
        }

        // game has started
        const mouseCell = GridMath.getCellForPosition(this.sc_sceneSettings.getGridSettings(), this.sc_mouseWorld);
        if (
            this.sc_started &&
            this.currentActiveUnit &&
            this.currentActiveUnit.getId() === unitStats.id &&
            mouseCell &&
            (this.currentActivePathHashes.has((mouseCell.x << 4) | mouseCell.y) ||
                (this.currentActiveSpell &&
                    GridMath.isCellWithinGrid(this.sc_sceneSettings.getGridSettings(), mouseCell) &&
                    this.currentActiveSpell.getSpellTargetType() === SpellTargetType.FREE_CELL))
        ) {
            if (unitStats.size === 1 || this.currentActiveSpell) {
                if (this.grid.areAllCellsEmpty([mouseCell])) {
                    return GridMath.getPositionForCell(
                        mouseCell,
                        this.sc_sceneSettings.getGridSettings().getMinX(),
                        this.sc_sceneSettings.getGridSettings().getStep(),
                        this.sc_sceneSettings.getGridSettings().getHalfStep(),
                    );
                }

                return undefined;
            }

            if (
                !this.hoverSelectedCells ||
                !this.pathHelper.areCellsFormingSquare(false, this.hoverSelectedCells) ||
                !this.grid.areAllCellsEmpty(this.hoverSelectedCells, unitStats.id)
            ) {
                return undefined;
            }

            return GridMath.getPositionForCells(this.sc_sceneSettings.getGridSettings(), this.hoverSelectedCells);
        }

        const unit = this.unitsHolder.getAllUnits().get(unitStats.id);
        if (!unit) {
            return undefined;
        }

        // pre-start
        if (!this.sc_started && mouseCell && this.isAllowedPreStartMousePosition(unit, true)) {
            if (unit.isSmallSize()) {
                return GridMath.getPositionForCell(
                    mouseCell,
                    this.sc_sceneSettings.getGridSettings().getMinX(),
                    this.sc_sceneSettings.getGridSettings().getStep(),
                    this.sc_sceneSettings.getGridSettings().getHalfStep(),
                );
            }

            return GridMath.getPositionForCells(this.sc_sceneSettings.getGridSettings(), this.hoverSelectedCells);
        }

        return undefined;
    }

    protected handleMouseDownForSelectedBody(): void {
        if (!this.sc_selectedBody) {
            return;
        }

        this.sc_mouseDropStep = this.sc_stepCount;
        const positionToDropTo = this.getPositionToDropTo(this.sc_selectedBody);

        if (positionToDropTo && !this.sc_isAIActive) {
            let castStarted = false;
            let moveStarted = false;
            if (this.sc_started) {
                if (this.sc_moveBlocked) {
                    castStarted = this.cast();
                    moveStarted = true;
                } else {
                    const cellIndices = GridMath.getCellForPosition(
                        this.sc_sceneSettings.getGridSettings(),
                        positionToDropTo,
                    );
                    if (
                        cellIndices &&
                        this.currentActiveKnownPaths?.get((cellIndices.x << 4) | cellIndices.y)?.length
                    ) {
                        moveStarted = this.moveHandler.startMoving(
                            cellIndices,
                            this.drawer,
                            FightStateManager.getInstance().getStepsMoraleMultiplier(),
                            this.sc_selectedBody,
                            this.currentActiveKnownPaths,
                        );
                    }
                }
            } else {
                moveStarted = true;
                this.sc_selectedBody.SetTransformXY(
                    positionToDropTo.x,
                    positionToDropTo.y,
                    this.sc_selectedBody.GetAngle(),
                );
            }

            if (!this.sc_moveBlocked || castStarted) {
                if (moveStarted) {
                    if (!this.sc_sceneSettings.isDraggable()) {
                        this.sc_selectedBody.SetIsActive(false);
                    }
                    if (!this.sc_moveBlocked) {
                        this.finishDrop(positionToDropTo);
                    }
                    this.deselect(false, !this.sc_started);
                    this.sc_mouseJoint = null;
                }
            }
        } else {
            this.verifyButtonsTrigger();
        }
    }

    public refreshScene(): void {
        this.unitsHolder.refreshStackPowerForAllUnits();
    }

    protected landAttack(): boolean {
        if (
            this.attackHandler.handleMeleeAttack(
                this.unitsHolder,
                this.drawer,
                this.grid,
                this.moveHandler,
                this.sc_stepCount,
                this.currentActiveKnownPaths,
                this.currentActiveSpell,
                this.currentActiveUnit,
                this.getHoverAttackUnit(),
                this.sc_selectedBody,
                this.hoverAttackFrom,
            )
        ) {
            this.sc_damageStatsUpdateNeeded = true;
            this.finishTurn();
            return true;
        }

        if (
            this.attackHandler.handleRangeAttack(
                this.unitsHolder,
                this.drawer,
                this.grid,
                this.hoverRangeAttackDivisor,
                this.rangeResponseAttackDivisor,
                this.sc_stepCount,
                this.currentActiveUnit,
                this.hoverAttackUnits,
                this.rangeResponseUnit,
                this.hoverRangeAttackPosition,
            )
        ) {
            this.sc_damageStatsUpdateNeeded = true;
            this.finishTurn();
            return true;
        }

        if (
            this.attackHandler.handleMagicAttack(
                this.gridMatrix,
                this.currentActiveSpell,
                this.currentActiveUnit,
                this.hoverUnit,
            )
        ) {
            this.finishTurn();
            return true;
        }

        return false;
    }

    protected finishTurn = (isHourGlass = false): void => {
        if (!isHourGlass && this.currentActiveUnit) {
            this.currentActiveUnit.minusLap();
        }

        // cleanup range attack state
        this.hoverRangeAttackDivisor = 1;
        if (this.hoverRangeAttackLine) {
            this.ground.DestroyFixture(this.hoverRangeAttackLine);
            this.hoverRangeAttackLine = undefined;
        }
        this.rangeResponseAttackDivisor = 1;
        this.rangeResponseUnit = undefined;

        // cleanup magic attack state
        this.hoveredSpell = undefined;
        this.currentActiveSpell = undefined;

        // handle units state
        this.hoverAttackUnits = undefined;
        this.hoverAttackFrom = undefined;
        this.hoverAttackIsSmallSize = undefined;
        if (this.sc_selectedBody) {
            this.sc_selectedBody.SetIsActive(false);
            this.sc_selectedBody = undefined;
        }
        if (!isHourGlass && this.currentActiveUnit) {
            FightStateManager.getInstance().addAlreadyMadeTurn(
                this.currentActiveUnit.getTeam(),
                this.currentActiveUnit.getId(),
            );
            this.currentActiveUnit.setOnHourglass(false);
        }
        this.currentActiveUnit = undefined;
        this.sc_selectedAttackType = AttackType.NO_TYPE;

        // refresh UI
        this.sc_renderSpellBookOverlay = false;
        this.adjustSpellBookSprite();
        this.unitsHolder.refreshStackPowerForAllUnits();
    };

    protected verifyButtonsTrigger() {
        if (!this.sc_mouseWorld) {
            return;
        }

        const cell = GridMath.getCellForPosition(this.sc_sceneSettings.getGridSettings(), this.sc_mouseWorld);
        if (!cell) {
            return;
        }

        if (this.aiButton.isHover(cell)) {
            this.sc_isAIActive = !this.sc_isAIActive;
            this.resetHover();
        } else if (this.spellBookButton.isHover(cell) && !this.sc_isAIActive) {
            if (this.currentActiveUnit?.getCanCastSpells()) {
                this.sc_renderSpellBookOverlay = !this.sc_renderSpellBookOverlay;
            } else {
                this.sc_renderSpellBookOverlay = false;
            }
            if (!this.sc_renderSpellBookOverlay) {
                this.hoveredSpell = undefined;
            }
        } else if (this.nextButton.isHover(cell) && !this.sc_renderSpellBookOverlay && !this.sc_isAIActive) {
            if (this.currentActiveUnit) {
                this.currentActiveUnit.decreaseMorale(MORALE_CHANGE_FOR_SKIP);
                this.currentActiveUnit.applyMoraleStepsModifier(
                    FightStateManager.getInstance().getStepsMoraleMultiplier(),
                );
                this.sc_sceneLog.updateLog(`${this.currentActiveUnit.getName()} skip turn`);
            }
            this.finishTurn();
        } else if (this.shieldButton.isHover(cell) && !this.sc_renderSpellBookOverlay && !this.sc_isAIActive) {
            if (this.currentActiveUnit) {
                this.currentActiveUnit.cleanupLuckPerTurn();
                this.currentActiveUnit.decreaseMorale(MORALE_CHANGE_FOR_SHIELD_OR_CLOCK);
                this.currentActiveUnit.applyMoraleStepsModifier(
                    FightStateManager.getInstance().getStepsMoraleMultiplier(),
                );
                this.sc_sceneLog.updateLog(`${this.currentActiveUnit.getName()} shield turn`);
            }
            this.finishTurn();
        } else if (!this.sc_started && this.lifeButton.isHover(cell)) {
            this.deselectRaceButtons();
            this.lifeButton.setIsSelected(true);
            this.destroyNonPlacedUnits();
            this.sc_selectedFactionName = FactionType.LIFE;
            this.sc_factionNameUpdateNeeded = true;
            this.spawnUnits();
            this.resetHover();
            this.sc_selectedBody = undefined;
            this.sc_currentActiveShotRange = undefined;
            this.sc_currentActiveAuraRanges = [];
        } else if (!this.sc_started && this.natureButton.isHover(cell)) {
            this.deselectRaceButtons();
            this.natureButton.setIsSelected(true);
            this.destroyNonPlacedUnits();
            this.sc_selectedFactionName = FactionType.NATURE;
            this.sc_factionNameUpdateNeeded = true;
            this.spawnUnits();
            this.resetHover();
            this.sc_selectedBody = undefined;
            this.sc_currentActiveShotRange = undefined;
            this.sc_currentActiveAuraRanges = [];
            // } else if (!this.m_started && this.orderButton.isHover(cell)) {
            //     this.deselectRaceButtons();
            //     this.orderButton.setIsSelected(true);
            //     this.destroyNonPlacedUnits();
            //     this.m_selectedRaceName = "Order";
            //     this.m_race_name_update_needed = true;
            //     this.spawnUnits();
            //     this.resetHover();
            //     this.m_selectedBody = undefined;
            //     this.sc_currentActiveShotRange = undefined;
            //     this.sc_currentActiveAuraRanges = [];
        } else if (!this.sc_started && this.mightButton.isHover(cell)) {
            this.deselectRaceButtons();
            this.mightButton.setIsSelected(true);
            this.destroyNonPlacedUnits();
            this.sc_selectedFactionName = FactionType.MIGHT;
            this.sc_factionNameUpdateNeeded = true;
            this.spawnUnits();
            this.resetHover();
            this.sc_selectedBody = undefined;
            this.sc_currentActiveShotRange = undefined;
            this.sc_currentActiveAuraRanges = [];
        } else if (!this.sc_started && this.chaosButton.isHover(cell)) {
            this.deselectRaceButtons();
            this.chaosButton.setIsSelected(true);
            this.destroyNonPlacedUnits();
            this.sc_selectedFactionName = FactionType.CHAOS;
            this.sc_factionNameUpdateNeeded = true;
            this.spawnUnits();
            this.resetHover();
            this.sc_selectedBody = undefined;
            this.sc_currentActiveShotRange = undefined;
            this.sc_currentActiveAuraRanges = [];
            // } else if (!this.m_started && this.deathButton.isHover(cell)) {
            //     this.deselectRaceButtons();
            //     this.deathButton.setIsSelected(true);
            //     this.destroyNonPlacedUnits();
            //     this.m_selectedRaceName = FactionType.DEATH;
            //     this.m_race_name_update_needed = true;
            //     this.spawnUnits();
            //     this.resetHover();
            //     this.m_selectedBody = undefined;
        } else if (this.currentActiveUnit && !this.sc_renderSpellBookOverlay && !this.sc_isAIActive) {
            const fightState = FightStateManager.getInstance().getFightState();

            const lowerTeamUnitsAlive = fightState.teamUnitsAlive.get(TeamType.UPPER) ?? 0;
            const upperTeamUnitsAlive = fightState.teamUnitsAlive.get(TeamType.LOWER) ?? 0;

            const moreThanOneUnitAlive =
                (this.currentActiveUnit.getTeam() === TeamType.LOWER && lowerTeamUnitsAlive > 1) ||
                (this.currentActiveUnit.getTeam() === TeamType.UPPER && upperTeamUnitsAlive > 1);
            if (
                moreThanOneUnitAlive &&
                this.hourGlassButton.isHover(cell) &&
                !fightState.hourGlassQueue.includes(this.currentActiveUnit.getId()) &&
                !fightState.alreadyHourGlass.has(this.currentActiveUnit.getId())
            ) {
                this.currentActiveUnit.decreaseMorale(MORALE_CHANGE_FOR_SHIELD_OR_CLOCK);
                this.currentActiveUnit.setOnHourglass(true);
                FightStateManager.getInstance().enqueueHourGlass(this.currentActiveUnit.getId());
                this.currentActiveUnit.applyMoraleStepsModifier(
                    FightStateManager.getInstance().getStepsMoraleMultiplier(),
                );
                this.sc_sceneLog.updateLog(`${this.currentActiveUnit.getName()} clock turn`);
                this.finishTurn(true); // hourglass finish
            } else if (
                this.selectedAttackTypeButton.isHover(cell) &&
                (this.currentActiveUnit.getAttackType() === AttackType.RANGE ||
                    this.currentActiveUnit.getAttackType() === AttackType.MAGIC)
            ) {
                const currentUnitCell = GridMath.getCellForPosition(
                    this.sc_sceneSettings.getGridSettings(),
                    this.currentActiveUnit.getPosition(),
                );
                if (
                    this.currentActiveUnit.getAttackTypeSelection() === AttackType.RANGE ||
                    this.currentActiveUnit.getAttackTypeSelection() === AttackType.MAGIC
                ) {
                    this.selectAttack(
                        this.currentActiveUnit.getAttackType() === AttackType.RANGE
                            ? AttackType.RANGE
                            : AttackType.MAGIC,
                        currentUnitCell,
                        true,
                    );
                    this.sc_unitPropertiesUpdateNeeded = true;
                } else {
                    this.selectAttack(AttackType.MELEE, currentUnitCell, true);
                    this.sc_unitPropertiesUpdateNeeded = true;
                }
                this.currentActiveUnitSwitchedAttackAuto = true;
            }
        } else if (this.hoveredSpell) {
            if (
                this.hoveredSpell.getSpellTargetType() === SpellTargetType.RANDOM_CLOSE_TO_CASTER ||
                this.hoveredSpell.getSpellTargetType() === SpellTargetType.ALL_ALLIES ||
                this.hoveredSpell.getSpellTargetType() === SpellTargetType.ALL_ENEMIES
            ) {
                if (this.currentActiveUnit) {
                    const randomCell = GridMath.getRandomCellAroundPosition(
                        this.sc_sceneSettings.getGridSettings(),
                        this.gridMatrix,
                        this.currentActiveUnit.getTeam(),
                        this.currentActiveUnit.getPosition(),
                    );

                    if (canBeSummoned(this.hoveredSpell, this.gridMatrix, randomCell)) {
                        const amountToSummon = this.currentActiveUnit.getAmountAlive() * this.hoveredSpell.getPower();

                        const possibleUnit = this.unitsHolder.getSummonedUnitByName(
                            this.currentActiveUnit.getTeam(),
                            this.hoveredSpell.getSummonUnitName(),
                        );

                        if (possibleUnit) {
                            possibleUnit.increaseAmountAlive(amountToSummon);
                        } else {
                            const unitToSummon = this.unitsFactory.makeCreature(
                                this.hoveredSpell.getSummonUnitRace(),
                                this.hoveredSpell.getSummonUnitName(),
                                this.currentActiveUnit.getTeam(),
                                amountToSummon,
                            );
                            if (
                                randomCell &&
                                this.unitsHolder.spawnSelected(
                                    this.grid,
                                    unitToSummon.getAllProperties(),
                                    randomCell,
                                    true,
                                )
                            ) {
                                this.unitsHolder.refreshStackPowerForAllUnits();
                            }
                        }

                        if (this.currentActiveUnit) {
                            this.sc_sceneLog.updateLog(
                                `${this.currentActiveUnit.getName()} summoned ${amountToSummon} x ${this.hoveredSpell.getSummonUnitName()}`,
                            );
                        }

                        this.currentActiveUnit.useSpell(this.hoveredSpell);
                        this.finishTurn();
                    } else if (
                        canBeMassCasted(
                            this.hoveredSpell,
                            this.unitsHolder.getAllTeamUnitsBuffs(this.currentActiveUnit.getTeam()),
                            this.unitsHolder.getAllEnemyUnitsDebuffs(this.currentActiveUnit.getTeam()),
                            this.unitsHolder.getAllTeamUnitsMagicResist(this.currentActiveUnit.getTeam()),
                            this.unitsHolder.getAllEnemyUnitsMagicResist(this.currentActiveUnit.getTeam()),
                        )
                    ) {
                        if (this.hoveredSpell.getSpellTargetType() === SpellTargetType.ALL_ALLIES) {
                            for (const u of this.unitsHolder.getAllAllies(this.currentActiveUnit.getTeam())) {
                                if (u.getMagicResist() === 100) {
                                    continue;
                                }

                                const conflictingSpells = [
                                    ...this.hoveredSpell.getConflictsWith(),
                                    this.hoveredSpell.getName(),
                                ];
                                let needToApply = true;
                                for (const cs of conflictingSpells) {
                                    if (u.hasBuffActive(cs)) {
                                        needToApply = false;
                                        break;
                                    }
                                }

                                if (needToApply) {
                                    u.applyBuff(this.hoveredSpell, 0, 0, u.getId() === this.currentActiveUnit.getId());
                                }
                            }
                        } else {
                            for (const u of this.unitsHolder.getAllEnemyUnits(this.currentActiveUnit.getTeam())) {
                                if (u.getMagicResist() === 100) {
                                    continue;
                                }

                                const conflictingSpells = [
                                    ...this.hoveredSpell.getConflictsWith(),
                                    this.hoveredSpell.getName(),
                                ];
                                let needToApply = true;
                                for (const cs of conflictingSpells) {
                                    if (u.hasDebuffActive(cs)) {
                                        needToApply = false;
                                        break;
                                    }
                                }

                                if (needToApply) {
                                    u.applyDebuff(
                                        this.hoveredSpell,
                                        0,
                                        0,
                                        u.getId() === this.currentActiveUnit.getId(),
                                    );
                                }
                            }
                        }

                        this.currentActiveUnit.useSpell(this.hoveredSpell);
                        this.unitsHolder.refreshStackPowerForAllUnits();
                        this.finishTurn();
                    } else {
                        this.currentActiveSpell = undefined;
                    }
                }
            } else {
                this.currentActiveSpell = this.hoveredSpell;
            }
            this.adjustSpellBookSprite();
            this.sc_renderSpellBookOverlay = false;
            this.hoveredSpell = undefined;
        }
    }

    protected adjustSpellBookSprite(): void {
        if (this.currentActiveSpell) {
            this.spellBookButton.switchSprites(
                this.currentActiveSpell.getSprite(),
                this.currentActiveSpell.getSprite(),
                false,
            );
        } else {
            this.spellBookButton.switchSprites(this.spellBookWhiteSprite, this.spellBookBlackSprite, false);
        }
    }

    protected finishFight(): void {
        this.canAttackByMeleeTargets = undefined;
        FightStateManager.getInstance().finishFight();
        this.currentActivePath = undefined;
        this.currentActiveKnownPaths = undefined;
        this.sc_sceneLog.updateLog(`Fight finished!`);
        this.refreshVisibleStateIfNeeded();
        if (this.sc_visibleState) {
            this.sc_visibleState.hasFinished = true;
            this.sc_visibleStateUpdateNeeded = true;
        }
    }

    protected finishDrop(positionToDropTo: XY) {
        if (this.sc_selectedBody) {
            if (this.currentActiveUnit) {
                if (!this.currentActivePath) {
                    this.currentActiveUnit = undefined;
                    this.sc_selectedAttackType = AttackType.NO_TYPE;
                    return;
                }

                let refreshUnitPosition = false;

                if (this.currentActiveUnit.isSmallSize()) {
                    const cell = GridMath.getCellForPosition(this.sc_sceneSettings.getGridSettings(), positionToDropTo);
                    if (cell && this.grid.areAllCellsEmpty([cell], this.currentActiveUnit.getId())) {
                        refreshUnitPosition = this.grid.occupyCell(
                            cell,
                            this.currentActiveUnit.getId(),
                            this.currentActiveUnit.getTeam(),
                            this.currentActiveUnit.getAttackRange(),
                        );
                    }
                } else {
                    const cells = GridMath.getCellsAroundPosition(
                        this.sc_sceneSettings.getGridSettings(),
                        positionToDropTo,
                    );
                    if (this.grid.areAllCellsEmpty(cells, this.currentActiveUnit.getId())) {
                        refreshUnitPosition = this.grid.occupyCells(
                            cells,
                            this.currentActiveUnit.getId(),
                            this.currentActiveUnit.getTeam(),
                            this.currentActiveUnit.getAttackRange(),
                        );
                    }
                }

                if (refreshUnitPosition) {
                    this.currentActiveUnit.setPosition(
                        this.sc_selectedBody.GetPosition().x,
                        this.sc_selectedBody.GetPosition().y,
                    );
                }

                this.finishTurn();
            } else if (
                GridMath.isPositionWithinGrid(
                    this.sc_sceneSettings.getGridSettings(),
                    this.sc_selectedBody.GetPosition(),
                )
            ) {
                const unitStats = this.sc_selectedBody.GetUserData();
                if (unitStats) {
                    let refreshUnitPosition = false;

                    if (unitStats.size === 1) {
                        const cell = GridMath.getCellForPosition(
                            this.sc_sceneSettings.getGridSettings(),
                            this.sc_selectedBody.GetPosition(),
                        );
                        if (cell) {
                            refreshUnitPosition = this.grid.occupyCell(
                                cell,
                                unitStats.id,
                                unitStats.team,
                                unitStats.attack_range,
                            );
                        }
                    } else {
                        refreshUnitPosition = this.grid.occupyCells(
                            GridMath.getCellsAroundPosition(
                                this.sc_sceneSettings.getGridSettings(),
                                this.sc_selectedBody.GetPosition(),
                            ),
                            unitStats.id,
                            unitStats.team,
                            unitStats.attack_range,
                        );
                    }
                    const unit = this.unitsHolder.getAllUnits().get(unitStats.id);
                    if (unit && refreshUnitPosition) {
                        unit.setPosition(this.sc_selectedBody.GetPosition().x, this.sc_selectedBody.GetPosition().y);
                    }
                }
            } else {
                const unitStats = this.sc_selectedBody.GetUserData();
                if (unitStats) {
                    this.grid.cleanupAll(unitStats.id, unitStats.attack_range, unitStats.size === 1);
                    const unit = this.unitsHolder.getAllUnits().get(unitStats.id);
                    if (unit) {
                        unit.setPosition(this.sc_selectedBody.GetPosition().x, this.sc_selectedBody.GetPosition().y);
                    }
                }
            }
            this.unitsHolder.refreshStackPowerForAllUnits();
        } else {
            this.finishFight();
        }

        this.currentActiveUnit = undefined;
        this.sc_selectedAttackType = AttackType.NO_TYPE;
    }

    private refreshVisibleStateIfNeeded() {
        if (!this.sc_visibleState) {
            this.sc_visibleState = {
                canBeStarted: false,
                hasFinished: false,
                secondsRemaining: -1,
                secondsMax: Number.MAX_SAFE_INTEGER,
                teamTypeTurn: undefined,
                hasAdditionalTime: false,
                lapNumber: 0,
                numberOfLapsTillNarrowing: this.grid.getNumberOfLapsTillNarrowing(),
                numberOfLapsTillStopNarrowing: NUMBER_OF_LAPS_TILL_STOP_NARROWING,
                canRequestAdditionalTime: !!FightStateManager.getInstance().requestAdditionalTurnTime(undefined, true),
                upNext: [],
            };
            this.sc_visibleStateUpdateNeeded = true;
        }
    }

    private selectAttack(selectedAttackType: AttackType, currentUnitCell?: XY, force = false): boolean {
        if (!this.currentActiveUnit || !currentUnitCell) {
            return false;
        }

        let hasOption = true;
        const isRange = this.currentActiveUnit.getAttackType() === AttackType.RANGE;
        const isMagic = this.currentActiveUnit.getAttackType() === AttackType.MAGIC;

        if (currentUnitCell && (isRange || isMagic)) {
            if (
                isRange &&
                (this.attackHandler.canBeAttackedByMelee(
                    this.currentActiveUnit.getPosition(),
                    this.currentActiveUnit.isSmallSize(),
                    this.grid.getEnemyAggrMatrixByUnitId(this.currentActiveUnit.getId()),
                ) ||
                    this.currentActiveUnit.getRangeShots() <= 0 ||
                    this.currentActiveUnit.hasDebuffActive("Range Null Field Aura"))
            ) {
                hasOption = false;
                if (this.currentActiveUnit.selectAttackType(AttackType.MELEE)) {
                    this.selectedAttackTypeButton.switchSprites(
                        new Sprite(this.gl, this.shader, this.textures.range_white_128.texture),
                        new Sprite(this.gl, this.shader, this.textures.range_black_128.texture),
                    );
                    this.currentActiveSpell = undefined;
                    this.adjustSpellBookSprite();
                }
                this.sc_selectedAttackType = this.currentActiveUnit.getAttackTypeSelection();
            } else if (isMagic && !this.currentActiveUnit.getCanCastSpells()) {
                hasOption = false;
            } else if (
                this.currentActiveUnit.getAttackTypeSelection() === AttackType.RANGE ||
                this.currentActiveUnit.getAttackTypeSelection() === AttackType.MAGIC
            ) {
                this.selectedAttackTypeButton.switchSprites(
                    new Sprite(this.gl, this.shader, this.textures.melee_white_128.texture),
                    new Sprite(this.gl, this.shader, this.textures.melee_black_128.texture),
                );
            } else if (this.currentActiveUnit.getAttackType() === AttackType.RANGE) {
                this.selectedAttackTypeButton.switchSprites(
                    new Sprite(this.gl, this.shader, this.textures.range_white_128.texture),
                    new Sprite(this.gl, this.shader, this.textures.range_black_128.texture),
                );
            } else {
                this.selectedAttackTypeButton.switchSprites(
                    new Sprite(this.gl, this.shader, this.textures.magic_white_128.texture),
                    new Sprite(this.gl, this.shader, this.textures.magic_black_128.texture),
                );
            }
        }

        if (
            hasOption &&
            (this.currentActiveUnit.getAttackType() === AttackType.RANGE ||
                this.currentActiveUnit.getAttackType() === AttackType.MAGIC)
        ) {
            if (this.switchToSelectedAttackType) {
                if (force) {
                    this.currentActiveUnit.selectAttackType(this.switchToSelectedAttackType);
                    if (this.switchToSelectedAttackType !== AttackType.MAGIC) {
                        this.currentActiveSpell = undefined;
                        this.adjustSpellBookSprite();
                    }
                    if (this.currentActiveUnit.getAttackTypeSelection() === AttackType.RANGE) {
                        this.sc_currentActiveShotRange = {
                            xy: this.currentActiveUnit.getPosition(),
                            distance: this.currentActiveUnit.getRangeShotDistance() * STEP,
                        };
                    } else {
                        this.sc_currentActiveShotRange = undefined;
                    }
                    if (this.switchToSelectedAttackType === AttackType.MELEE) {
                        if (this.currentActiveUnit.getAttackType() === AttackType.RANGE) {
                            this.selectedAttackTypeButton.switchSprites(
                                new Sprite(this.gl, this.shader, this.textures.range_white_128.texture),
                                new Sprite(this.gl, this.shader, this.textures.range_black_128.texture),
                            );
                        } else {
                            this.selectedAttackTypeButton.switchSprites(
                                new Sprite(this.gl, this.shader, this.textures.magic_white_128.texture),
                                new Sprite(this.gl, this.shader, this.textures.magic_black_128.texture),
                            );
                        }
                    } else if (
                        this.switchToSelectedAttackType === AttackType.RANGE ||
                        this.switchToSelectedAttackType === AttackType.MAGIC
                    ) {
                        this.selectedAttackTypeButton.switchSprites(
                            new Sprite(this.gl, this.shader, this.textures.melee_white_128.texture),
                            new Sprite(this.gl, this.shader, this.textures.melee_black_128.texture),
                        );
                    }
                    this.switchToSelectedAttackType = undefined;
                }
            } else {
                this.switchToSelectedAttackType = selectedAttackType;
            }
            this.sc_selectedAttackType = this.currentActiveUnit.getAttackTypeSelection();
            return true;
        }
        return false;
    }

    protected cast(): boolean {
        if (
            this.currentActiveSpell &&
            this.currentActiveSpell.getSpellTargetType() === SpellTargetType.FREE_CELL &&
            this.currentActiveUnit
        ) {
            const mouseCell = GridMath.getCellForPosition(this.sc_sceneSettings.getGridSettings(), this.sc_mouseWorld);
            if (GridMath.isCellWithinGrid(this.sc_sceneSettings.getGridSettings(), mouseCell)) {
                this.finishTurn();
                return true;
            }
        }
        return false;
    }

    protected getAvailableCells(cellsToPickFrom: XY[]): XY[] {
        const cells: XY[] = [];
        const occupiedCells: string[] = [];
        if (this.currentActiveUnit && !this.unitIdToCellsPreRound) {
            if (!this.currentActiveUnit.isSmallSize()) {
                const cellsAroundPosition = GridMath.getCellsAroundPosition(
                    this.sc_sceneSettings.getGridSettings(),
                    this.currentActiveUnit.getPosition(),
                );
                for (const cellAroundPosition of cellsAroundPosition) {
                    occupiedCells.push(`${cellAroundPosition.x}:${cellAroundPosition.y}`);
                }
            }
        }

        for (const c of cellsToPickFrom) {
            const cellKey = `${c.x}:${c.y}`;
            if (
                (!this.unitIdToCellsPreRound && occupiedCells.includes(cellKey)) ||
                (this.unitIdToCellsPreRound && !this.unitIdToCellsPreRound.has(cellKey)) ||
                !this.grid.getOccupantUnitId(c)
            ) {
                cells.push(c);
            }
        }

        return cells;
    }

    private fillActiveAuraRanges(
        position: XY,
        auraRanges: number[] = [],
        auraIsBuff: boolean[] = [],
        forHover: boolean = false,
    ): void {
        let auraMapRanges: IAuraOnMap[];
        if (forHover) {
            this.hoverActiveAuraRanges = [];
            auraMapRanges = this.hoverActiveAuraRanges;
        } else {
            this.sc_currentActiveAuraRanges = [];
            auraMapRanges = this.sc_currentActiveAuraRanges;
        }

        if (auraRanges.length === auraIsBuff.length) {
            for (let i = 0; i < auraRanges.length; i++) {
                auraMapRanges.push({
                    xy: position,
                    range: auraRanges[i] * STEP,
                    isBuff: auraIsBuff[i],
                });
            }
        }
    }

    protected selectUnitPreStart(
        position: XY,
        rangeShotDistance = 0,
        auraRanges: number[] = [],
        auraIsBuff: boolean[] = [],
    ): void {
        if (rangeShotDistance > 0) {
            this.sc_currentActiveShotRange = {
                xy: position,
                distance: rangeShotDistance * STEP,
            };
        } else {
            this.sc_currentActiveShotRange = undefined;
        }
        this.fillActiveAuraRanges(position, auraRanges, auraIsBuff);
    }

    public Step(settings: Settings, timeStep: number): number {
        this.sc_isAnimating = this.drawer.isAnimating();
        super.Step(settings, timeStep);
        this.background.setRect(
            this.sc_sceneSettings.getGridSettings().getMinX(),
            this.sc_sceneSettings.getGridSettings().getMinY(),
            this.sc_sceneSettings.getGridSettings().getMaxY(),
            this.sc_sceneSettings.getGridSettings().getMaxY(),
        );
        const isLightMode = localStorage.getItem("joy-mode") === "light";
        this.background.render();
        this.drawer.renderTerrainSpritesBack(isLightMode);
        this.drawer.renderHole();

        this.drawer.animate(this.sc_fps, this.sc_stepCount);
        if (!this.sc_isAnimating) {
            if (this.hoverActiveShotRange) {
                settings.m_debugDraw.DrawCircle(
                    this.hoverActiveShotRange.xy,
                    this.hoverActiveShotRange.distance,
                    isLightMode ? Drawer.COLOR_ORANGE : Drawer.COLOR_YELLOW,
                );
            }

            const drawActiveShotRange =
                !this.currentActiveUnit ||
                (this.currentActiveUnit && this.currentActiveUnit.getAttackTypeSelection() === AttackType.RANGE);
            if (drawActiveShotRange && this.sc_currentActiveShotRange) {
                settings.m_debugDraw.DrawCircle(
                    this.sc_currentActiveShotRange.xy,
                    this.sc_currentActiveShotRange.distance,
                    isLightMode ? Drawer.COLOR_ORANGE : Drawer.COLOR_YELLOW,
                );
            }

            const units: Unit[] = [];
            const bodies: Map<string, b2Body> = new Map();
            const positions: Map<string, XY> = new Map();
            const fightState = FightStateManager.getInstance().getFightState();

            let unitsUpper: Unit[] | undefined = [];
            let unitsLower: Unit[] | undefined = [];
            let allUnitsMadeTurn = true;

            if (this.sc_started) {
                if (HoCLib.getTimeMillis() >= fightState.currentTurnEnd) {
                    if (this.currentActiveUnit) {
                        this.currentActiveUnit.decreaseMorale(MORALE_CHANGE_FOR_SKIP);
                        this.currentActiveUnit.applyMoraleStepsModifier(
                            FightStateManager.getInstance().getStepsMoraleMultiplier(),
                        );
                        this.sc_sceneLog.updateLog(`${this.currentActiveUnit.getName()} skip turn`);
                    }
                    this.finishTurn();
                }
                if (this.cellToUnitPreRound) {
                    this.cellToUnitPreRound = undefined;
                }
                if (this.unitIdToCellsPreRound) {
                    this.unitIdToCellsPreRound = undefined;
                }
            } else {
                this.cellToUnitPreRound = new Map();
                this.unitIdToCellsPreRound = new Map();
            }

            this.moveHandler.clearLargeUnitsCache();

            for (let b = this.sc_world.GetBodyList(); b; b = b.GetNext()) {
                const bodyPosition = b.GetPosition();
                if (this.sc_renderSpellBookOverlay) {
                    b.SetEnabled(false);
                } else {
                    b.SetEnabled(true);
                }

                if (this.sc_started && !this.currentActiveUnit) {
                    b.SetIsActive(false);
                    this.deselect();
                }

                if (b.GetType() === b2BodyType.b2_dynamicBody) {
                    const unitStats = b.GetUserData();
                    const isSmallUnit = unitStats.size === 1;

                    if (!unitStats) {
                        continue;
                    }

                    // fit into cells
                    b.SetLinearVelocity(NO_VELOCITY);
                    // this is needed to keep all the objects within the grid during placement calculation
                    if (this.sc_calculatingPlacement) {
                        b.SetTransformXY(
                            isSmallUnit
                                ? Math.floor(Math.round(bodyPosition.x) / STEP) * STEP + HALF_STEP
                                : Math.floor(Math.round(bodyPosition.x) / STEP) * STEP,
                            isSmallUnit
                                ? Math.floor(Math.round(bodyPosition.y) / STEP) * STEP + HALF_STEP
                                : Math.floor(Math.round(bodyPosition.y) / STEP) * STEP,
                            b.GetAngle(),
                        );
                        const unitId = unitStats.id;
                        if (unitId) {
                            this.unitsHolder.getAllUnits().get(unitId)?.setPosition(bodyPosition.x, bodyPosition.y);
                        }
                    }

                    const unit = this.unitsHolder.getUnitByStats(unitStats as UnitProperties);
                    if (!unit) {
                        continue;
                    }

                    this.moveHandler.updateLargeUnitsCache(bodyPosition);

                    if (this.sc_started) {
                        if (unit) {
                            if (unitStats.team === TeamType.UPPER) {
                                if (this.upperPlacement.isAllowed(bodyPosition) || fightState.firstTurnMade) {
                                    units.push(unit);
                                    bodies.set(unit.getId(), b);
                                    positions.set(unit.getId(), b.GetPosition());
                                    unitsUpper.push(unit);
                                    let occupiedCells = false;

                                    if (!this.placementsCleanedUp) {
                                        if (unitStats.size === 1) {
                                            const cell = GridMath.getCellForPosition(
                                                this.sc_sceneSettings.getGridSettings(),
                                                b.GetPosition(),
                                            );
                                            if (cell) {
                                                if (this.grid.areAllCellsEmpty([cell])) {
                                                    occupiedCells = this.grid.occupyCell(
                                                        cell,
                                                        unitStats.id,
                                                        unitStats.team,
                                                        unitStats.attack_range,
                                                    );
                                                }
                                            }
                                        } else {
                                            const cells = GridMath.getCellsAroundPosition(
                                                this.sc_sceneSettings.getGridSettings(),
                                                b.GetPosition(),
                                            );
                                            if (this.grid.areAllCellsEmpty(cells)) {
                                                occupiedCells = this.grid.occupyCells(
                                                    GridMath.getCellsAroundPosition(
                                                        this.sc_sceneSettings.getGridSettings(),
                                                        b.GetPosition(),
                                                    ),
                                                    unitStats.id,
                                                    unitStats.team,
                                                    unitStats.attack_range,
                                                );
                                            }
                                        }

                                        if (occupiedCells) {
                                            unit.setPosition(bodyPosition.x, bodyPosition.y);
                                        }
                                        unit.randomizeLuckPerTurn();
                                        unit.setAttackMultiplier(1);
                                        unit.setResponded(false);
                                        unit.setOnHourglass(false);
                                        unit.applyMoraleStepsModifier(
                                            FightStateManager.getInstance().getStepsMoraleMultiplier(),
                                        );
                                    }

                                    if (allUnitsMadeTurn && !fightState.alreadyMadeTurn.has(unit.getId())) {
                                        allUnitsMadeTurn = false;
                                    }
                                } else {
                                    this.unitsHolder.deleteUnitIfNotAllowed(
                                        this.grid,
                                        TeamType.LOWER,
                                        this.lowerPlacement,
                                        this.upperPlacement,
                                        b,
                                    );
                                }
                            } else if (this.lowerPlacement.isAllowed(bodyPosition) || fightState.firstTurnMade) {
                                units.push(unit);
                                bodies.set(unit.getId(), b);
                                positions.set(unit.getId(), b.GetPosition());
                                unitsLower.push(unit);
                                let occupiedCells = false;

                                if (!this.placementsCleanedUp) {
                                    if (unitStats.size === 1) {
                                        const cell = GridMath.getCellForPosition(
                                            this.sc_sceneSettings.getGridSettings(),
                                            b.GetPosition(),
                                        );
                                        if (cell) {
                                            if (this.grid.areAllCellsEmpty([cell])) {
                                                occupiedCells = this.grid.occupyCell(
                                                    cell,
                                                    unitStats.id,
                                                    unitStats.team,
                                                    unitStats.attack_range,
                                                );
                                            }
                                        }
                                    } else {
                                        const cells = GridMath.getCellsAroundPosition(
                                            this.sc_sceneSettings.getGridSettings(),
                                            b.GetPosition(),
                                        );

                                        if (this.grid.areAllCellsEmpty(cells)) {
                                            occupiedCells = this.grid.occupyCells(
                                                GridMath.getCellsAroundPosition(
                                                    this.sc_sceneSettings.getGridSettings(),
                                                    b.GetPosition(),
                                                ),
                                                unitStats.id,
                                                unitStats.team,
                                                unitStats.attack_range,
                                            );
                                        }
                                    }

                                    if (occupiedCells) {
                                        unit.setPosition(bodyPosition.x, bodyPosition.y);
                                    }
                                    unit.randomizeLuckPerTurn();
                                    unit.setAttackMultiplier(1);
                                    unit.setResponded(false);
                                    unit.setOnHourglass(false);
                                    unit.applyMoraleStepsModifier(
                                        FightStateManager.getInstance().getStepsMoraleMultiplier(),
                                    );
                                }

                                if (allUnitsMadeTurn && !fightState.alreadyMadeTurn.has(unit.getId())) {
                                    allUnitsMadeTurn = false;
                                }
                            } else {
                                this.unitsHolder.deleteUnitIfNotAllowed(
                                    this.grid,
                                    TeamType.UPPER,
                                    this.lowerPlacement,
                                    this.upperPlacement,
                                    b,
                                );
                            }
                        }
                    } else if (this.cellToUnitPreRound && this.unitIdToCellsPreRound) {
                        if (!unit) {
                            continue;
                        }
                        const cells: XY[] = [];

                        if (isSmallUnit) {
                            const cell = GridMath.getCellForPosition(
                                this.sc_sceneSettings.getGridSettings(),
                                bodyPosition,
                            );
                            if (cell) {
                                this.cellToUnitPreRound.set(`${cell.x}:${cell.y}`, unit);
                                cells.push(cell);
                            }
                        } else {
                            const cellOne = GridMath.getCellForPosition(this.sc_sceneSettings.getGridSettings(), {
                                x: bodyPosition.x + HALF_STEP,
                                y: bodyPosition.y + HALF_STEP,
                            });
                            if (cellOne) {
                                this.cellToUnitPreRound.set(`${cellOne.x}:${cellOne.y}`, unit);
                                cells.push(cellOne);
                            }
                            const cellTwo = GridMath.getCellForPosition(this.sc_sceneSettings.getGridSettings(), {
                                x: bodyPosition.x - HALF_STEP,
                                y: bodyPosition.y - HALF_STEP,
                            });
                            if (cellTwo) {
                                this.cellToUnitPreRound.set(`${cellTwo.x}:${cellTwo.y}`, unit);
                                cells.push(cellTwo);
                            }
                            const cellThree = GridMath.getCellForPosition(this.sc_sceneSettings.getGridSettings(), {
                                x: bodyPosition.x + HALF_STEP,
                                y: bodyPosition.y - HALF_STEP,
                            });
                            if (cellThree) {
                                this.cellToUnitPreRound.set(`${cellThree.x}:${cellThree.y}`, unit);
                                cells.push(cellThree);
                            }
                            const cellFour = GridMath.getCellForPosition(this.sc_sceneSettings.getGridSettings(), {
                                x: bodyPosition.x - HALF_STEP,
                                y: bodyPosition.y + HALF_STEP,
                            });
                            if (cellFour) {
                                this.cellToUnitPreRound.set(`${cellFour.x}:${cellFour.y}`, unit);
                                cells.push(cellFour);
                            }
                        }

                        this.unitIdToCellsPreRound.set(unit.getId(), cells);
                    }
                }
            }

            let turnFlipped =
                fightState.currentLap === 1 &&
                !FightStateManager.getInstance().getFightState().alreadyMadeTurn.size &&
                !FightStateManager.getInstance().getFightState().hourGlassQueue.length;

            let { fightFinished } = fightState;

            if (this.sc_started && allUnitsMadeTurn && !fightFinished) {
                for (const u of units) {
                    u.randomizeLuckPerTurn();
                    u.setAttackMultiplier(1);
                    u.setResponded(false);
                    u.setOnHourglass(false);
                    u.applyMoraleStepsModifier(FightStateManager.getInstance().getStepsMoraleMultiplier());
                }
                FightStateManager.getInstance().flipLap();
                if (FightStateManager.getInstance().isForestLap(this.grid.getNumberOfLapsTillNarrowing())) {
                    // can generate logs on destroy events
                    this.sc_sceneLog.updateLog(this.spawnObstacles());
                    FightStateManager.getInstance().increaseStepsMoraleMultiplier();

                    // spawn may actually delete units due to overlap with obstacles
                    // so we have to refresh all the units here
                    const unitsForAllTeams = this.unitsHolder.refreshUnitsForAllTeams();
                    unitsLower = unitsForAllTeams[TeamType.LOWER - 1];
                    unitsUpper = unitsForAllTeams[TeamType.UPPER - 1];
                    this.unitsHolder.refreshStackPowerForAllUnits();
                    if (unitsLower) {
                        for (const ul of unitsLower) {
                            ul.applyMoraleStepsModifier(FightStateManager.getInstance().getStepsMoraleMultiplier());
                        }
                    }

                    if (unitsUpper) {
                        for (const uu of unitsUpper) {
                            uu.applyMoraleStepsModifier(FightStateManager.getInstance().getStepsMoraleMultiplier());
                        }
                    }
                }
                turnFlipped = true;
            }

            if (this.sc_started && !fightFinished) {
                if (!this.currentActiveUnit) {
                    if (!unitsLower?.length || !unitsUpper?.length) {
                        this.finishFight();
                        fightFinished = true;
                        this.sc_isAIActive = false;
                    }

                    if (!fightFinished) {
                        HoCLib.shuffle(unitsUpper);
                        HoCLib.shuffle(unitsLower);
                        units.sort((a: Unit, b: Unit) => {
                            if (a.getSpeed() > b.getSpeed()) {
                                return -1;
                            } else if (b.getSpeed() > a.getSpeed()) {
                                return 1;
                            }
                            return 0;
                        });
                        unitsUpper.sort((a: Unit, b: Unit) => {
                            if (a.getSpeed() > b.getSpeed()) {
                                return -1;
                            } else if (b.getSpeed() > a.getSpeed()) {
                                return 1;
                            }
                            return 0;
                        });
                        unitsLower.sort((a: Unit, b: Unit) => {
                            if (a.getSpeed() > b.getSpeed()) {
                                return -1;
                            } else if (b.getSpeed() > a.getSpeed()) {
                                return 1;
                            }
                            return 0;
                        });

                        FightStateManager.getInstance().setTeamUnitsAlive(TeamType.UPPER, unitsUpper.length);
                        FightStateManager.getInstance().setTeamUnitsAlive(TeamType.LOWER, unitsLower.length);

                        if (turnFlipped) {
                            for (const u of units) {
                                if (!u.getMorale()) {
                                    continue;
                                }

                                let isPlusMorale = false;
                                if (u.getMorale() > 0) {
                                    isPlusMorale = true;
                                }

                                const chance = HoCLib.getRandomInt(0, 100);
                                if (chance < Math.abs(u.getMorale())) {
                                    if (isPlusMorale) {
                                        FightStateManager.getInstance().enqueueMoralePlus(u.getId());
                                        u.setAttackMultiplier(1.25);
                                    } else {
                                        FightStateManager.getInstance().enqueueMoraleMinus(u.getId());
                                        u.setAttackMultiplier(0.8);
                                    }
                                }
                            }
                        }

                        FightStateManager.getInstance().prefetchNextUnitsToTurn(
                            this.unitsHolder.getAllUnits(),
                            unitsUpper,
                            unitsLower,
                        );

                        const nextUnitId = FightStateManager.getInstance().dequeueNextUnitId();
                        const nextUnit = nextUnitId ? this.unitsHolder.getAllUnits().get(nextUnitId) : undefined;

                        if (nextUnit) {
                            const unitsNext: IVisibleUnit[] = [];
                            for (const unitIdNext of FightStateManager.getInstance().getFightState().upNext) {
                                const unitNext = this.unitsHolder.getAllUnits().get(unitIdNext);
                                if (unitNext) {
                                    unitsNext.unshift({
                                        amount: unitNext.getAmountAlive(),
                                        smallTextureName: unitNext.getSmallTextureName(),
                                        teamType: unitNext.getTeam(),
                                    });
                                }
                            }
                            if (nextUnit) {
                                unitsNext.push({
                                    amount: nextUnit.getAmountAlive(),
                                    smallTextureName: nextUnit.getSmallTextureName(),
                                    teamType: nextUnit.getTeam(),
                                });
                            }

                            if (this.sc_visibleState) {
                                this.sc_visibleState.upNext = unitsNext;
                            }

                            if (nextUnit.isSkippingThisTurn()) {
                                this.currentActiveUnit = nextUnit;
                                this.sc_selectedAttackType = this.currentActiveUnit.getAttackTypeSelection();
                                this.currentActiveUnit.decreaseMorale(MORALE_CHANGE_FOR_SKIP);
                                this.currentActiveUnit.applyMoraleStepsModifier(
                                    FightStateManager.getInstance().getStepsMoraleMultiplier(),
                                );
                                this.sc_sceneLog.updateLog(`${this.currentActiveUnit.getName()} skip turn`);
                                this.finishTurn();
                            } else {
                                this.sc_moveBlocked = false;
                                this.unitsHolder.refreshAuraEffectsForAllUnits();
                                this.unitsHolder.refreshStackPowerForAllUnits();
                                this.gridMatrix = this.grid.getMatrix();
                                this.refreshVisibleStateIfNeeded();
                                if (this.sc_visibleState) {
                                    this.sc_visibleState.teamTypeTurn = nextUnit.getTeam();
                                    this.sc_visibleState.lapNumber = fightState.currentLap;
                                    this.sc_visibleState.canRequestAdditionalTime =
                                        !!FightStateManager.getInstance().requestAdditionalTurnTime(
                                            this.sc_visibleState.teamTypeTurn,
                                            true,
                                        );
                                    FightStateManager.getInstance().startTurn(nextUnit.getTeam());
                                    this.visibleStateUpdate();
                                }

                                this.switchToSelectedAttackType = undefined;
                                const unitBody = bodies.get(nextUnit.getId());
                                if (!unitBody) {
                                    this.canAttackByMeleeTargets = undefined;
                                    this.currentActivePath = undefined;
                                } else {
                                    unitBody.SetIsActive(true);
                                    this.setSelectedUnitProperties(unitBody.GetUserData());
                                    nextUnit.refreshPreTurnState(this.sc_sceneLog);
                                    this.sc_hoverTextUpdateNeeded = true;
                                    this.sc_selectedBody = unitBody;
                                    this.currentActiveUnit = nextUnit;
                                    this.sc_selectedAttackType = this.currentActiveUnit.getAttackTypeSelection();
                                    this.currentActiveSpell = undefined;
                                    this.adjustSpellBookSprite();
                                    this.currentActiveUnitSwitchedAttackAuto = false;
                                    // this.grid.print(nextUnit.getId());
                                    const currentPos = GridMath.getCellForPosition(
                                        this.sc_sceneSettings.getGridSettings(),
                                        unitBody.GetPosition(),
                                    );
                                    if (currentPos) {
                                        const movePath = this.pathHelper.getMovePath(
                                            currentPos,
                                            this.gridMatrix,
                                            nextUnit.getSteps(),
                                            this.grid.getAggrMatrixByTeam(
                                                this.currentActiveUnit.getTeam() === TeamType.LOWER
                                                    ? TeamType.UPPER
                                                    : TeamType.LOWER,
                                            ),
                                            nextUnit.getCanFly(),
                                            nextUnit.isSmallSize(),
                                        );
                                        this.currentActivePath = movePath.cells;
                                        this.currentActiveKnownPaths = movePath.knownPaths;
                                        this.currentActivePathHashes = movePath.hashes;
                                        const enemyTeam =
                                            this.currentActiveUnit.getTeam() === TeamType.LOWER
                                                ? unitsUpper
                                                : unitsLower;
                                        this.canAttackByMeleeTargets = this.pathHelper.attackMeleeAllowed(
                                            this.currentActiveUnit,
                                            this.currentActivePath,
                                            this.currentActiveKnownPaths,
                                            enemyTeam,
                                            positions,
                                        );
                                    } else {
                                        this.canAttackByMeleeTargets = undefined;
                                    }
                                    if (nextUnit.getAttackTypeSelection() === AttackType.RANGE) {
                                        this.sc_currentActiveShotRange = {
                                            xy: nextUnit.getPosition(),
                                            distance: nextUnit.getRangeShotDistance() * STEP,
                                        };
                                    } else {
                                        this.sc_currentActiveShotRange = undefined;
                                    }
                                    this.fillActiveAuraRanges(
                                        nextUnit.getPosition(),
                                        nextUnit.getAllProperties().aura_ranges,
                                        nextUnit.getAllProperties().aura_is_buff,
                                    );
                                    FightStateManager.getInstance().markFirstTurn();
                                }
                            }
                        } else {
                            this.finishFight();
                        }
                    }
                }

                // AI section
                if (this.currentActiveUnit && this.sc_isAIActive) {
                    const action = findTarget(this.currentActiveUnit, this.grid, this.gridMatrix, this.pathHelper);
                    if (action?.actionType() === AIActionType.MOVE_AND_M_ATTACK) {
                        this.currentActiveUnit.selectAttackType(AttackType.MELEE);
                        this.sc_selectedAttackType = this.currentActiveUnit.getAttackTypeSelection();
                        this.currentActiveKnownPaths = action.currentActiveKnownPaths();
                        const cellToAttack = action.cellToAttack();
                        if (cellToAttack) {
                            const targetUnitId = this.grid.getOccupantUnitId(cellToAttack);
                            if (targetUnitId !== undefined) {
                                const unitToAttack = this.unitsHolder.getAllUnits().get(targetUnitId);
                                if (unitToAttack) {
                                    this.hoverAttackUnits = [unitToAttack];
                                }
                                const attackedCell = action.cellToMove();
                                if (attackedCell) {
                                    this.hoverAttackFrom = attackedCell;
                                    if (this.currentActiveUnit.isSmallSize()) {
                                        this.hoverSelectedCells = [attackedCell];
                                    } else {
                                        const position = GridMath.getPositionForCell(
                                            attackedCell,
                                            this.sc_sceneSettings.getGridSettings().getMinX(),
                                            this.sc_sceneSettings.getGridSettings().getStep(),
                                            this.sc_sceneSettings.getGridSettings().getHalfStep(),
                                        );
                                        this.hoverSelectedCells = GridMath.getCellsAroundPosition(
                                            this.sc_sceneSettings.getGridSettings(),
                                            {
                                                x: position.x - this.sc_sceneSettings.getGridSettings().getHalfStep(),
                                                y: position.y - this.sc_sceneSettings.getGridSettings().getHalfStep(),
                                            },
                                        );
                                    }
                                }
                            }
                        }
                        this.landAttack();
                    } else if (action?.actionType() === AIActionType.M_ATTACK) {
                        this.currentActiveUnit.selectAttackType(AttackType.MELEE);
                        this.currentActiveKnownPaths = action.currentActiveKnownPaths();
                        const cellToAttack = action.cellToAttack();
                        if (cellToAttack) {
                            const targetUnitId = this.grid.getOccupantUnitId(cellToAttack);
                            if (targetUnitId !== undefined) {
                                const unitToAttack = this.unitsHolder.getAllUnits().get(targetUnitId);
                                if (unitToAttack) {
                                    this.hoverAttackUnits = [unitToAttack];
                                }
                                const attackedCell = action.cellToMove();
                                if (attackedCell) {
                                    this.hoverAttackFrom = attackedCell;
                                }
                            }
                        }
                        this.landAttack();
                    } else if (action?.actionType() === AIActionType.R_ATTACK) {
                        this.currentActiveUnit.selectAttackType(AttackType.RANGE);
                        this.currentActiveKnownPaths = action.currentActiveKnownPaths();
                        const cellToAttack = action.cellToAttack();
                        if (cellToAttack) {
                            const targetUnitId = this.grid.getOccupantUnitId(cellToAttack);
                            if (targetUnitId !== undefined) {
                                this.rangeResponseUnit = this.unitsHolder.getAllUnits().get(targetUnitId);
                            }
                        }
                        // for (const unit of this.unitsHolder.getAllUnits().values()) {
                        //    if(unit.getCell() !== undefined && unit.getCell() === action.cellToAttack()) {
                        //        this.rangeResponseUnit = unit;
                        //    }
                        // }
                        this.landAttack();
                    } else {
                        // from attack_handler:405 moveHandler.startMoving() refactor for small and big units
                        const cellToMove = action?.cellToMove();
                        if (cellToMove) {
                            if (this.currentActiveUnit.isSmallSize()) {
                                this.hoverSelectedCells = [cellToMove];
                                const moveStarted = this.moveHandler.startMoving(
                                    cellToMove,
                                    this.drawer,
                                    FightStateManager.getInstance().getStepsMoraleMultiplier(),
                                    this.sc_selectedBody,
                                    action?.currentActiveKnownPaths(),
                                );
                                if (moveStarted) {
                                    const position = GridMath.getPositionForCell(
                                        cellToMove,
                                        this.sc_sceneSettings.getGridSettings().getMinX(),
                                        this.sc_sceneSettings.getGridSettings().getStep(),
                                        this.sc_sceneSettings.getGridSettings().getHalfStep(),
                                    );
                                    this.currentActiveUnit.setPosition(position.x, position.y);
                                    this.grid.occupyCell(
                                        cellToMove,
                                        this.currentActiveUnit.getId(),
                                        this.currentActiveUnit.getTeam(),
                                        this.currentActiveUnit.getAttackRange(),
                                    );
                                }
                            } else {
                                const position = GridMath.getPositionForCell(
                                    cellToMove,
                                    this.sc_sceneSettings.getGridSettings().getMinX(),
                                    this.sc_sceneSettings.getGridSettings().getStep(),
                                    this.sc_sceneSettings.getGridSettings().getHalfStep(),
                                );
                                const cells = GridMath.getCellsAroundPosition(this.sc_sceneSettings.getGridSettings(), {
                                    x: position.x - this.sc_sceneSettings.getGridSettings().getHalfStep(),
                                    y: position.y - this.sc_sceneSettings.getGridSettings().getHalfStep(),
                                });
                                this.hoverSelectedCells = cells;
                                const moveStarted = this.moveHandler.startMoving(
                                    cellToMove,
                                    this.drawer,
                                    FightStateManager.getInstance().getStepsMoraleMultiplier(),
                                    this.sc_selectedBody,
                                    action?.currentActiveKnownPaths(),
                                );
                                if (moveStarted) {
                                    this.currentActiveUnit.setPosition(
                                        position.x - this.sc_sceneSettings.getGridSettings().getHalfStep(),
                                        position.y - this.sc_sceneSettings.getGridSettings().getHalfStep(),
                                    );

                                    this.grid.occupyCells(
                                        cells,
                                        this.currentActiveUnit.getId(),
                                        this.currentActiveUnit.getTeam(),
                                        this.currentActiveUnit.getAttackRange(),
                                    );
                                }
                            }
                        }
                    }

                    // finish turn
                    this.finishTurn();
                }
            }

            if (this.sc_calculatingPlacement) {
                this.sc_calculatingPlacement = false;
            }
        }

        // if (!this.sc_renderSpellBookOverlay) {
        // this.drawer.drawGrid(settings.m_debugDraw, this.moveHandler.getLargeUnitsCache());
        // }

        let lowerAllowed = false;
        let upperAllowed = false;
        if (!this.sc_renderSpellBookOverlay) {
            for (const u of this.unitsHolder.getAllUnitsIterator()) {
                u.render(this.sc_fps, this.sc_stepCount, isLightMode, this.sc_isAnimating);
                if (!upperAllowed && this.upperPlacement.isAllowed(u.getPosition())) {
                    upperAllowed = true;
                }
                if (!lowerAllowed && this.lowerPlacement.isAllowed(u.getPosition())) {
                    lowerAllowed = true;
                }
            }
        }

        if (lowerAllowed && upperAllowed) {
            this.refreshVisibleStateIfNeeded();
            if (this.sc_visibleState) {
                if (!this.sc_visibleState.canBeStarted) {
                    this.sc_visibleState.canBeStarted = true;
                    this.sc_visibleStateUpdateNeeded = true;
                }
            }
        } else {
            this.refreshVisibleStateIfNeeded();
            if (this.sc_visibleState) {
                if (this.sc_visibleState.canBeStarted) {
                    this.sc_visibleState.canBeStarted = false;
                    this.sc_visibleStateUpdateNeeded = true;
                }
            }
        }

        if (!this.sc_started) {
            this.sc_isAIActive = false;
            this.lowerPlacement.draw(settings.m_debugDraw);
            this.upperPlacement.draw(settings.m_debugDraw);
        } else {
            this.placementsCleanedUp = true;
        }

        const themeLightColor = isLightMode ? Drawer.COLOR_LIGHT_ORANGE : Drawer.COLOR_LIGHT_YELLOW;
        const themeMainColor = isLightMode ? Drawer.COLOR_GREY : Drawer.COLOR_LIGHT_GREY;

        const isEnemy =
            this.hoverUnit && this.currentActiveUnit && this.hoverUnit.getTeam() !== this.currentActiveUnit.getTeam();

        if (this.currentActivePath && this.currentActiveUnit) {
            let hoverAttackFromHashes: Set<number> | undefined;
            if (this.hoverAttackFrom) {
                hoverAttackFromHashes = new Set();
                hoverAttackFromHashes.add((this.hoverAttackFrom.x << 4) | this.hoverAttackFrom.y);
                if (!this.currentActiveUnit.isSmallSize()) {
                    hoverAttackFromHashes.add(((this.hoverAttackFrom.x - 1) << 4) | this.hoverAttackFrom.y);
                    hoverAttackFromHashes.add(((this.hoverAttackFrom.x - 1) << 4) | (this.hoverAttackFrom.y - 1));
                    hoverAttackFromHashes.add((this.hoverAttackFrom.x << 4) | (this.hoverAttackFrom.y - 1));
                }
            }

            const currentUnitCellPositions: XY[] = [];
            if (this.currentActiveUnit.isSmallSize()) {
                currentUnitCellPositions.push(this.currentActiveUnit.getPosition());
            } else {
                currentUnitCellPositions.push({
                    x: this.currentActiveUnit.getPosition().x + HALF_STEP,
                    y: this.currentActiveUnit.getPosition().y + HALF_STEP,
                });
                currentUnitCellPositions.push({
                    x: this.currentActiveUnit.getPosition().x + HALF_STEP,
                    y: this.currentActiveUnit.getPosition().y - HALF_STEP,
                });
                currentUnitCellPositions.push({
                    x: this.currentActiveUnit.getPosition().x - HALF_STEP,
                    y: this.currentActiveUnit.getPosition().y - HALF_STEP,
                });
                currentUnitCellPositions.push({
                    x: this.currentActiveUnit.getPosition().x - HALF_STEP,
                    y: this.currentActiveUnit.getPosition().y + HALF_STEP,
                });
            }
            if (!this.sc_isAnimating && !this.sc_renderSpellBookOverlay) {
                this.drawer.drawPath(
                    settings.m_debugDraw,
                    themeMainColor,
                    this.currentActivePath,
                    currentUnitCellPositions,
                    hoverAttackFromHashes,
                );
            }
        }

        if (this.hoverUnit && !this.sc_isAnimating) {
            const hoverUnitCellPositions: XY[] = [];
            if (this.hoverUnit.isSmallSize()) {
                hoverUnitCellPositions.push(this.hoverUnit.getPosition());
            } else {
                hoverUnitCellPositions.push({
                    x: this.hoverUnit.getPosition().x + HALF_STEP,
                    y: this.hoverUnit.getPosition().y + HALF_STEP,
                });
                hoverUnitCellPositions.push({
                    x: this.hoverUnit.getPosition().x + HALF_STEP,
                    y: this.hoverUnit.getPosition().y - HALF_STEP,
                });
                hoverUnitCellPositions.push({
                    x: this.hoverUnit.getPosition().x - HALF_STEP,
                    y: this.hoverUnit.getPosition().y - HALF_STEP,
                });
                hoverUnitCellPositions.push({
                    x: this.hoverUnit.getPosition().x - HALF_STEP,
                    y: this.hoverUnit.getPosition().y + HALF_STEP,
                });
            }

            if (!this.sc_renderSpellBookOverlay) {
                this.drawer.drawPath(
                    settings.m_debugDraw,
                    isEnemy ? themeLightColor : themeMainColor,
                    this.hoverActivePath,
                    hoverUnitCellPositions,
                );
            }
        }

        if (this.sc_currentActiveAuraRanges.length) {
            for (const aura of this.sc_currentActiveAuraRanges) {
                const isBuff = aura.isBuff ?? true;
                if (aura.range) {
                    this.drawer.drawAuraArea(settings.m_debugDraw, aura.xy, aura.range, isBuff);
                }
            }
        }
        if (this.hoverActiveAuraRanges.length) {
            for (const aura of this.hoverActiveAuraRanges) {
                const isBuff = aura.isBuff ?? true;
                if (aura.range) {
                    this.drawer.drawAuraArea(settings.m_debugDraw, aura.xy, aura.range, isBuff);
                }
            }
        }

        const hoverAttackUnit = this.getHoverAttackUnit();

        if (this.sc_renderSpellBookOverlay) {
            if (this.hoveredSpell) {
                this.drawer.drawHoverArea(settings.m_debugDraw, isLightMode, this.hoveredSpell.getOnPagePosition());
            }
        } else if (hoverAttackUnit && this.currentActiveUnit?.hasAbilityActive("Fire Breath")) {
            const targetPos = GridMath.getCellForPosition(
                this.sc_sceneSettings.getGridSettings(),
                hoverAttackUnit.getPosition(),
            );
            if (targetPos) {
                const targetList = nextStandingTargets(
                    this.currentActiveUnit,
                    hoverAttackUnit,
                    targetPos,
                    this.grid,
                    this.unitsHolder,
                    this.hoverAttackFrom,
                );
                targetList.push(hoverAttackUnit);
                for (const target of targetList) {
                    if (
                        hoverAttackUnit.getId() === target.getId() ||
                        (target.getMagicResist() < 100 && !target.hasAbilityActive("Fire Element"))
                    ) {
                        this.drawer.drawAttackTo(settings.m_debugDraw, target.getPosition(), target.getSize());
                    }
                }
            }
        } else if (this.hoverAttackUnits && this.currentActiveUnit?.hasAbilityActive("Lightning Spin")) {
            for (const enemy of allEnemiesAroundLargeUnit(
                this.currentActiveUnit,
                true,
                this.unitsHolder,
                this.grid,
                this.sc_sceneSettings.getGridSettings(),
                this.hoverAttackFrom,
            )) {
                this.drawer.drawAttackTo(settings.m_debugDraw, enemy.getPosition(), enemy.getSize());
            }
        } else if (hoverAttackUnit && this.currentActiveUnit && this.hoverRangeAttackPoint && this.currentActiveUnit?.hasAbilityActive("Large Caliber")) {
                for (const target of allUnitsInShotArea(
                    hoverAttackUnit,
                    this.hoverRangeAttackPoint,
                    this.unitsHolder,
                    this.grid,
                    this.sc_sceneSettings.getGridSettings()
                    )) {
                        if (this.hoverRangeAttackObstacle) {
                            this.drawer.drawAttackTo(
                                settings.m_debugDraw,
                                this.hoverRangeAttackObstacle.position,
                                this.hoverRangeAttackObstacle.size,
                            );
                        }
                        else {
                            this.drawer.drawAttackTo(settings.m_debugDraw, target.getPosition(), target.getSize());
                        }
                    }
            // console.dir(this.hoverAttackUnits)
            // for (const unit of allUnitsInShotArea(
            //     GridMath.getCellForPosition(this.sc_sceneSettings.getGridSettings(), this.currentActiveUnit.getPosition()),
            //     GridMath.getCellForPosition(this.sc_sceneSettings.getGridSettings(), this.hoverRangeAttackPoint),
            //     this.unitsHolder,
            //     this.grid,
                
            // ))
        } else if (hoverAttackUnit) {
            this.drawer.drawAttackTo(settings.m_debugDraw, hoverAttackUnit.getPosition(), hoverAttackUnit.getSize());
        }
        else if (this.hoverRangeAttackObstacle) {
            this.drawer.drawAttackTo(
                settings.m_debugDraw,
                this.hoverRangeAttackObstacle.position,
                this.hoverRangeAttackObstacle.size,
            );
        }

        if (
            !this.sc_renderSpellBookOverlay ||
            this.spellBookButton.isHover(
                GridMath.getCellForPosition(this.sc_sceneSettings.getGridSettings(), this.sc_mouseWorld),
            )
        ) {
            if (this.hoverSelectedCellsSwitchToRed && this.hoverSelectedCells) {
                this.hoverSelectedCells = this.getAvailableCells(this.hoverSelectedCells);
            }
            this.drawer.drawHoverCells(
                settings.m_debugDraw,
                isLightMode,
                this.hoverSelectedCells,
                this.hoverSelectedCellsSwitchToRed,
            );
        }

        if (this.hoverAttackFrom && !this.sc_renderSpellBookOverlay) {
            this.drawer.drawAttackFrom(
                settings.m_debugDraw,
                GridMath.getPositionForCell(
                    this.hoverAttackFrom,
                    this.sc_sceneSettings.getGridSettings().getMinX(),
                    this.sc_sceneSettings.getGridSettings().getStep(),
                    this.sc_sceneSettings.getGridSettings().getHalfStep(),
                ),
                this.hoverAttackIsSmallSize !== undefined
                    ? this.hoverAttackIsSmallSize
                    : !!this.currentActiveUnit?.isSmallSize(),
            );
        }
        if (this.sc_started && this.currentActiveUnit && this.currentActiveUnit.getAttackType() !== AttackType.MELEE) {
            const currentUnitCell = GridMath.getCellForPosition(
                this.sc_sceneSettings.getGridSettings(),
                this.currentActiveUnit.getPosition(),
            );

            let toSelectAttackType = AttackType.MELEE;
            if (this.currentActiveUnit.getAttackTypeSelection() === AttackType.MELEE) {
                if (this.currentActiveUnit.getAttackType() === AttackType.MAGIC) {
                    toSelectAttackType = AttackType.MAGIC;
                } else if (this.currentActiveUnit.getAttackType() === AttackType.RANGE) {
                    toSelectAttackType = AttackType.RANGE;
                }
            }
            if (
                !this.sc_renderSpellBookOverlay &&
                this.selectAttack(toSelectAttackType, currentUnitCell) &&
                !this.currentActiveUnit.hasAbilityActive("No Melee")
            ) {
                this.selectedAttackTypeButton.render(settings.m_debugDraw, isLightMode, 0.8);
            }
            if (this.currentActiveUnit.getCanCastSpells()) {
                this.spellBookButton.render(settings.m_debugDraw, isLightMode);
            }
        }

        if (this.sc_started) {
            if (this.sc_renderSpellBookOverlay) {
                this.spellBookOverlay.setRect(
                    this.sc_sceneSettings.getGridSettings().getMinX(),
                    this.sc_sceneSettings.getGridSettings().getMinY(),
                    this.sc_sceneSettings.getGridSettings().getMaxY(),
                    this.sc_sceneSettings.getGridSettings().getMaxY(),
                );
                this.spellBookOverlay.render();
                if (this.currentActiveUnit) {
                    this.currentActiveUnit.renderSpells(1);
                }
            } else {
                this.hourGlassButton.render(settings.m_debugDraw, isLightMode);
                this.shieldButton.render(settings.m_debugDraw, isLightMode);
                this.nextButton.render(settings.m_debugDraw, isLightMode);
                this.aiButton.render(settings.m_debugDraw, isLightMode, 1, this.sc_isAIActive);
                this.drawer.renderTerrainSpritesFront(isLightMode);
            }
        } else {
            this.lifeButton.render(settings.m_debugDraw, isLightMode);
            this.natureButton.render(settings.m_debugDraw, isLightMode);
            // this.orderButton.render(settings.m_debugDraw, isLightMode);
            this.mightButton.render(settings.m_debugDraw, isLightMode);
            this.chaosButton.render(settings.m_debugDraw, isLightMode);
            this.deathButton.render(settings.m_debugDraw, isLightMode);
            this.drawer.renderTerrainSpritesFront(isLightMode);
        }

        return timeStep;
    }
}

registerScene("Heroes", "Sandbox", Sandbox);<|MERGE_RESOLUTION|>--- conflicted
+++ resolved
@@ -75,18 +75,7 @@
 import { GLScene } from "./gl_scene";
 import { registerScene, SceneContext } from "./scene";
 import { SceneSettings } from "./scene_settings";
-<<<<<<< HEAD
-import { IVisibleUnit } from "../state/state";
 import { allUnitsInShotArea } from "../abilities/large_caliber_ability";
-
-const COLOR_ORANGE = new b2Color(0.909803921568627, 0.282352941176471, 0.203921568627451);
-const COLOR_YELLOW = new b2Color(1, 0.952941176470588, 0.427450980392157);
-const COLOR_GREY = new b2Color(0.5, 0.5, 0.5);
-const COLOR_LIGHT_GREY = new b2Color(0.847058823529412, 0.847058823529412, 0.847058823529412);
-const COLOR_LIGHT_ORANGE = new b2Color(0.968627450980392, 0.745098039215686, 0.427450980392157);
-const COLOR_LIGHT_YELLOW = new b2Color(1, 1, 0.749019607843137);
-=======
->>>>>>> 3e058fbd
 
 class Sandbox extends GLScene {
     private ground: b2Body;
